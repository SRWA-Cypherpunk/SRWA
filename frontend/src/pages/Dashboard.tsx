<<<<<<< HEAD
import { useState, useRef, useMemo } from "react";
=======
import { useState } from "react";
>>>>>>> 25d511e5
import { useNavigate } from 'react-router-dom';
import '@/styles/features/dashboard.css';
import { DashboardLayout, DashboardSection } from "@/components/layout";
import { KPICard } from "@/components/ui/kpi-card";
import { Button } from "@/components/ui/button";
import { Badge } from "@/components/ui/badge";
import { HeroButton } from "@/components/ui/hero-button";
import { SolanaWalletButton } from "@/components/wallet/SolanaWalletButton";
import { ResponsiveContainer, AreaChart, Area, XAxis, YAxis, Tooltip, PieChart, Pie, Cell, Legend } from "recharts";
import { ROUTES } from "@/lib/constants";

// Hooks
import { useBlendPools } from '@/hooks/markets/useBlendPools';
import { useEnhancedPoolData } from '@/hooks/markets/useDefIndexData';
import { useSRWAMarkets } from '@/hooks/markets/useSRWAMarkets';
<<<<<<< HEAD
<<<<<<< HEAD
import { useWallet } from '@/contexts/wallet/WalletContext';
=======
import { useWallet } from '@solana/wallet-adapter-react';
import { PublicKey } from '@solana/web3.js';
>>>>>>> c29ed58 ([ADD] - portfolio page)
=======
import { useWallet } from '@solana/wallet-adapter-react';
>>>>>>> 25d511e5
import { useWalletAssets } from '@/hooks/wallet/useWalletAssets';
import { useUserBlendPositions, formatPositionValue } from '@/hooks/markets/useUserBlendPositions';
import { useWalletTransactions } from '@/hooks/wallet/useWalletTransactions';
import { MarketsDashboard } from '@/components/markets/MarketsDashboard';
import { mockUserPositions, type UserPosition } from "@/lib/mock-data";
import { DeployedTokensGrid } from '@/components/srwa/DeployedTokensGrid';
import { RWALendingPools } from '@/components/rwa/RWALendingPools';
import { useUserRegistry, useIssuanceRequests, useDeployedTokens, useWalletTokenBalances } from '@/hooks/solana';
import type { DeployedToken } from '@/hooks/solana/useDeployedTokens';
import type { WalletTokenBalance } from '@/hooks/solana/useWalletTokenBalances';
import type { SrwaRequestAccount } from '@/hooks/solana';

// Icons
import {
  DollarSign,
  TrendingUp,
  Shield,
  BarChart3,
  Plus,
  Globe,
  Zap,
  Wallet,
  ArrowRight,
  Github,
  Twitter,
  BookOpen,
  Loader2,
  RefreshCw
} from "lucide-react";

// Function to get user positions based on wallet address
const getUserPositions = (address: string): UserPosition[] => {
  if (!address) return [];
  // For now, return mock data. In the future, this would query the blockchain
  // using the user's address to get actual positions
  // We can simulate different scenarios based on the address for testing
  return mockUserPositions;
};

type IssuanceRequestStatus = {
  pending?: unknown;
  rejected?: unknown;
  deployed?: unknown;
};

interface IssuanceRequestAccountData {
  issuer?: PublicKey;
  name?: string;
  symbol?: string;
  status?: IssuanceRequestStatus;
  mint?: PublicKey | null;
  decimals?: number;
  createdAt?: { toNumber?: () => number };
  updatedAt?: { toNumber?: () => number };
}

type WalletHolding = WalletTokenBalance & { metadata?: DeployedToken };

const formatMintAddress = (mint: PublicKey | null | undefined) => {
  if (!mint) {
    return null;
  }

  return mint.toBase58();
};

const shortenAddress = (address: string, chars = 4) => {
  if (address.length <= chars * 2) {
    return address;
  }
  return `${address.slice(0, chars)}...${address.slice(-chars)}`;
};

export default function Dashboard() {
  const navigate = useNavigate();
  const [selectedPosition, setSelectedPosition] = useState<UserPosition | null>(null);
  const [activeTab, setActiveTab] = useState("markets");
  
  // Wallet connection
  const { connected, publicKey, connecting } = useWallet();
  const address = publicKey?.toBase58() || '';
  
  // Real wallet data hooks
  const walletAssets = useWalletAssets();
  const blendPositions = useUserBlendPositions();
  const recentTransactions = useWalletTransactions();
  const { isIssuer, isInvestor } = useUserRegistry();
  const {
    requests: issuanceRequests,
    loading: issuanceLoading,
    error: issuanceError
  } = useIssuanceRequests();
  const {
    tokens: deployedTokens,
    loading: deployedTokensLoading
  } = useDeployedTokens();
  const {
    tokens: walletTokenBalances,
    loading: walletTokenLoading,
    error: walletTokenError,
    refresh: refreshWalletTokens
  } = useWalletTokenBalances();
  const issuerRequestBreakdown = useMemo(() => {
    const empty: { approved: SrwaRequestAccount[]; rejected: SrwaRequestAccount[]; pending: SrwaRequestAccount[] } = {
      approved: [],
      rejected: [],
      pending: [],
    };

    if (!address) {
      return empty;
    }

    issuanceRequests.forEach((request) => {
      const account = request.account as IssuanceRequestAccountData | undefined;
      if (!account) {
        return;
      }

      const issuerAddress = account.issuer?.toBase58();
      if (!issuerAddress || issuerAddress !== address) {
        return;
      }

      const status = account.status;
      if (status && 'deployed' in status) {
        empty.approved.push(request);
      } else if (status && 'rejected' in status) {
        empty.rejected.push(request);
      } else {
        empty.pending.push(request);
      }
    });

    return empty;
  }, [address, issuanceRequests]);

  const deployedTokenByMint = useMemo(() => {
    const map = new Map<string, DeployedToken>();
    deployedTokens.forEach((token) => {
      map.set(token.mint.toBase58(), token);
    });
    return map;
  }, [deployedTokens]);

  const walletHoldings = useMemo<WalletHolding[]>(() => {
    return walletTokenBalances.map((token) => ({
      ...token,
      metadata: deployedTokenByMint.get(token.mint),
    }));
  }, [walletTokenBalances, deployedTokenByMint]);
  
  // User positions based on connected wallet (for backward compatibility)
  const userPositions = connected && blendPositions.positions.length > 0 
    ? blendPositions.positions.map(pos => ({
        marketId: pos.poolAddress,
        marketName: pos.poolName,
        supplied: formatPositionValue(pos.suppliedValue),
        borrowed: formatPositionValue(pos.borrowedValue),
        healthFactor: pos.healthFactor.toFixed(2),
        netApy: (pos.supplyAPY * 100).toFixed(2) + '%',
        collateralValue: formatPositionValue(pos.collateralValue)
      }))
    : getUserPositions(address);

  // Markets data
  const {
    pools: blendPools,
    loading: poolsLoading,
    error: poolsError,
    refetch: refetchPools
  } = useBlendPools();

  const {
    enhancedPools,
    loading: analyticsLoading,
    error: analyticsError
  } = useEnhancedPoolData(blendPools);

  // SRWA Markets data
  const {
    srwaMarkets,
    loading: srwaLoading,
    error: srwaError,
    refetch: refetchSRWA
  } = useSRWAMarkets();

  const loading = poolsLoading || analyticsLoading || srwaLoading;
  const error = poolsError?.message || analyticsError?.message || srwaError?.message || null;

  // Portfolio calculations based on real wallet data
  const totalSupplied = connected && blendPositions.summary 
    ? blendPositions.summary.totalSupplied / 1000000 // Convert to millions
    : userPositions.reduce((acc, pos) => acc + parseFloat(pos.supplied.replace(/[$M,K]/g, '')), 0);
    
  const totalBorrowed = connected && blendPositions.summary 
    ? blendPositions.summary.totalBorrowed / 1000000 // Convert to millions
    : userPositions.reduce((acc, pos) => acc + parseFloat(pos.borrowed.replace(/[$M,K]/g, '')), 0);
    
  const avgHealthFactor = connected && blendPositions.summary 
    ? blendPositions.summary.averageHealthFactor
    : userPositions.length > 0 
      ? userPositions.reduce((acc, pos) => acc + parseFloat(pos.healthFactor), 0) / userPositions.length
      : 0;
      
  const netApy = connected && blendPositions.summary 
    ? (blendPositions.summary.netAPY * 100).toFixed(2) + '%'
    : "3.78%";

  // Combine Blend pools and SRWA markets for dashboard stats
  const allMarkets = [...enhancedPools, ...srwaMarkets];
  
  // Market stats from all pools (Blend + SRWA)
  const marketStats = allMarkets.length > 0 ? {
    totalValueLocked: `$${(allMarkets.reduce((sum, pool) => sum + pool.tvl, 0) / 1e6).toFixed(1)}M`,
    totalMarkets: allMarkets.length,
    avgUtilization: `${(allMarkets.reduce((sum, pool) => sum + pool.utilizationRate, 0) / allMarkets.length).toFixed(1)}%`,
    totalUsers: allMarkets.reduce((sum, pool) => sum + pool.activeUsers, 0)
  } : {
    totalValueLocked: "$0.0M",
    totalMarkets: 0,
    avgUtilization: "0.0%",
    totalUsers: 0
  };

  // Dashboard stats for KPI cards (including SRWA)
  const dashboardStats = allMarkets.length > 0 ? {
    totalValueLocked: `$${(allMarkets.reduce((sum, pool) => sum + pool.tvl, 0) / 1e6).toFixed(1)}M`,
    averageAPY: `${(allMarkets.reduce((sum, pool) => sum + pool.supplyAPY, 0) / allMarkets.length).toFixed(2)}%`,
    activePools: allMarkets.filter(pool => pool.status === 'Active').length,
    totalUsers: allMarkets.reduce((sum, pool) => sum + pool.activeUsers, 0)
  } : {
    totalValueLocked: "$0.0M",
    averageAPY: "0.00%",
    activePools: 0,
    totalUsers: 0
  };

  // Chart data for dashboard (including SRWA)
  const poolTVLChartData = allMarkets.length > 0 
    ? allMarkets.slice(0, 8).map((pool, index) => ({
        name: pool.name.length > 15 ? pool.name.slice(0, 15) + '...' : pool.name,
        tvl: pool.tvl / 1e6, // Convert to millions
        poolAddress: pool.address
      }))
    : [{ name: "No Data", tvl: 0, poolAddress: "" }];

  // Pie chart data for TVL distribution (including SRWA)
  const pieChartData = allMarkets.length > 0 
    ? allMarkets.map((pool, index) => ({
        name: pool.name.length > 20 ? pool.name.slice(0, 20) + '...' : pool.name,
        value: pool.tvl / 1e6, // Convert to millions
        poolAddress: pool.address
      }))
    : [{ name: "No Data", value: 0, poolAddress: "" }];

  // Colors for pie chart
  const pieColors = ['#60A5FA', '#34D399', '#F59E0B', '#EF4444', '#8B5CF6', '#EC4899'];

  // Navigation handlers
  const handleViewPoolDetails = (poolAddress: string) => {
    navigate(`/pool/${poolAddress}`);
  };

  const handleSupply = (poolAddress: string) => {
    navigate(`/pool/${poolAddress}?action=supply`);
  };

  const handleBorrow = (poolAddress: string) => {
    navigate(`/pool/${poolAddress}?action=borrow`);
  };

  const handleRefresh = () => {
    refetchPools();
    refetchSRWA();
  };

  const getHealthFactorColor = (hf: string) => {
    const value = parseFloat(hf);
    if (value >= 2.0) return "text-emerald-400";
    if (value >= 1.5) return "text-amber-400";
    return "text-red-400";
  };

  const getHealthFactorStatus = (hf: string) => {
    const value = parseFloat(hf);
    if (value >= 2.0) return "Healthy";
    if (value >= 1.5) return "Moderate";
    return "At Risk";
  };

  return (
    <DashboardLayout
      footerProps={{
        showCTA: true,
        ctaAction: "top",
        ctaTitle: "Ready to Get Started?",
        ctaDescription: "Connect your wallet and start exploring institutional-grade RWA markets"
      }}
    >

          {/* Header with Create SRWA Button */}
          <div className="flex flex-col sm:flex-row justify-between items-start sm:items-center gap-4 mb-6 sm:mb-8">
            <div className="w-full sm:w-auto">
              <h1 className="text-2xl sm:text-3xl md:text-4xl font-bold bg-gradient-to-r from-purple-400 via-purple-300 to-orange-400 bg-clip-text text-transparent">
                Dashboard
              </h1>
              <p className="text-base sm:text-lg text-fg-secondary mt-2">
                Markets, Portfolio & Administration unified
              </p>
            </div>

            <div className="w-full sm:w-auto">
              <HeroButton
                onClick={() => window.location.href = '/srwa-issuance'}
                variant="brand"
                className="w-full sm:w-auto"
                icon={<Plus className="h-4 w-4" />}
              >
                Create SRWA
              </HeroButton>
            </div>
          </div>

        {/* Native Tabs Interface */}
        <div className="space-y-8">
          <div className="flex justify-center">
            <div className="grid w-full max-w-md grid-cols-3 h-10 sm:h-12 bg-card/50 backdrop-blur-md border-2 border-purple-500/20 rounded-xl p-1 shadow-lg">
              <button
                onClick={() => setActiveTab("markets")}
                className={`dashboard-tab-button flex items-center justify-center gap-1 sm:gap-2 rounded-lg px-2 py-1 text-xs sm:text-sm font-medium transition-all duration-300 ${
                  activeTab === "markets"
                    ? "bg-gradient-to-r from-purple-500/25 to-purple-600/25 text-purple-300 shadow-md"
                    : "text-fg-muted hover:text-purple-300 hover:bg-purple-500/10"
                }`}
              >
                <Globe className="w-3 h-3 sm:w-4 sm:h-4" />
                <span className="hidden sm:inline">Markets</span>
                <span className="sm:hidden">Mkts</span>
              </button>
              <button
                onClick={() => setActiveTab("portfolio")}
                className={`dashboard-tab-button flex items-center justify-center gap-1 sm:gap-2 rounded-lg px-2 py-1 text-xs sm:text-sm font-medium transition-all duration-300 ${
                  activeTab === "portfolio"
                    ? "bg-gradient-to-r from-orange-500/25 to-orange-600/25 text-orange-300 shadow-md"
                    : "text-fg-muted hover:text-orange-300 hover:bg-orange-500/10"
                }`}
              >
                <Shield className="w-3 h-3 sm:w-4 sm:h-4" />
                <span className="hidden sm:inline">Portfolio</span>
                <span className="sm:hidden">Port</span>
              </button>
              <button
                onClick={() => setActiveTab("dashboard")}
                className={`dashboard-tab-button flex items-center justify-center gap-1 sm:gap-2 rounded-lg px-2 py-1 text-xs sm:text-sm font-medium transition-all duration-300 ${
                  activeTab === "dashboard"
                    ? "bg-gradient-to-r from-blue-500/25 to-purple-500/25 text-blue-300 shadow-md"
                    : "text-fg-muted hover:text-blue-300 hover:bg-blue-500/10"
                }`}
              >
                <BarChart3 className="w-3 h-3 sm:w-4 sm:h-4" />
                Dashboard
              </button>
            </div>
          </div>

          {/* Markets Tab Content */}
          {activeTab === "markets" && (
            <DashboardSection
              title={
                <>
                  Lending Markets
                  <span className="inline-block ml-2">
                    <Zap className="h-5 w-5 sm:h-6 sm:w-6 text-purple-400 inline" />
                  </span>
                </>
              }
              description="Discover and interact with lending pools on Solana."
              decorativeColor="purple"
            >
              <MarketsDashboard
                pools={enhancedPools}
                srwaMarkets={srwaMarkets}
                loading={loading}
                error={error}
                onRefresh={handleRefresh}
                onViewPoolDetails={handleViewPoolDetails}
                onSupply={handleSupply}
                onBorrow={handleBorrow}
              />
            </DashboardSection>
          )}

          {/* Portfolio Tab Content */}
          {activeTab === "portfolio" && (
            <DashboardSection
              title={
                <>
                  Portfolio Management
                  <span className="inline-block ml-2">
                    <Shield className="h-5 w-5 sm:h-6 sm:w-6 text-orange-400 inline" />
                  </span>
                </>
              }
              description="Monitor your RWA lending positions, health factors, and performance metrics."
              decorativeColor="orange"
              className="dashboard-portfolio-tab"
            >

                {/* Wallet Connection Check */}
                {!connected ? (
                  <div className="flex justify-center">
                    <div className="card-institutional max-w-md w-full rounded-lg border bg-card text-card-foreground shadow-sm">
                      <div className="text-center space-y-6 p-6 sm:p-8">
                        <div className="flex h-16 w-16 items-center justify-center rounded-2xl bg-brand-500/10 mx-auto border border-brand-500/20">
                          <Wallet className="h-8 w-8 text-brand-400" />
                        </div>
                        
                        <div className="space-y-3">
                          <h3 className="text-xl font-semibold text-fg-primary">
                            Connect Your Wallet
                          </h3>
                          <p className="text-body-2 text-fg-secondary leading-relaxed">
                            Connect your Solana wallet to view your lending positions, health factors, and portfolio analytics.
                          </p>
                        </div>
                        
                        <SolanaWalletButton className="w-full !px-6 !py-3 !text-sm" />
                      </div>
                    </div>
                </div>
              ) : (
                <div className="space-y-8">
                  {(isIssuer || isInvestor) && (
                    <div className="space-y-6">
                      {isIssuer && (
                        <div className="card-institutional rounded-lg border bg-card text-card-foreground shadow-sm p-6 space-y-5">
                          <div className="flex flex-col sm:flex-row sm:items-center sm:justify-between gap-4">
                            <div>
                              <h3 className="text-lg font-semibold text-fg-primary">Suas emissões SRWA</h3>
                              <p className="text-sm text-fg-secondary">
                                Acompanhe quais tokens foram aprovados ou rejeitados pelo comitê.
                              </p>
                            </div>
                            <div className="flex flex-wrap gap-2">
                              <Badge variant="outline" className="bg-emerald-500/10 border-emerald-500/30 text-emerald-200">
                                {issuerRequestBreakdown.approved.length} aprovados
                              </Badge>
                              <Badge variant="outline" className="bg-red-500/10 border-red-500/30 text-red-300">
                                {issuerRequestBreakdown.rejected.length} rejeitados
                              </Badge>
                            </div>
                          </div>

                          {issuanceError && (
                            <p className="text-xs text-red-400">
                              Erro ao carregar solicitações: {issuanceError}
                            </p>
                          )}

                          {issuanceLoading ? (
                            <div className="flex items-center justify-center py-10">
                              <Loader2 className="h-6 w-6 animate-spin text-brand-400" />
                            </div>
                          ) : (
                            <div className="grid grid-cols-1 md:grid-cols-2 gap-4">
                              <div className="rounded-lg border border-border/60 bg-muted/30 p-4 space-y-3">
                                <div className="flex items-center justify-between">
                                  <h4 className="text-xs font-semibold uppercase tracking-wide text-emerald-200">
                                    Tokens aprovados
                                  </h4>
                                  <Badge variant="outline" className="bg-emerald-500/10 border-emerald-500/30 text-emerald-200">
                                    {issuerRequestBreakdown.approved.length}
                                  </Badge>
                                </div>
                                {issuerRequestBreakdown.approved.length === 0 ? (
                                  <p className="text-xs text-fg-muted">
                                    Nenhum token aprovado ainda. Envie sua solicitação para revisão.
                                  </p>
                                ) : (
                                  <div className="space-y-3">
                                    {issuerRequestBreakdown.approved.map((request) => {
                                      const account = request.account as IssuanceRequestAccountData | undefined;
                                      const mintAddress = formatMintAddress(account?.mint);
                                      const metadata = mintAddress ? deployedTokenByMint.get(mintAddress) : undefined;
                                      const displayName =
                                        account?.name ??
                                        metadata?.name ??
                                        `Token ${shortenAddress(request.publicKey.toBase58())}`;
                                      const displaySymbol =
                                        account?.symbol ??
                                        metadata?.symbol ??
                                        (mintAddress ? shortenAddress(mintAddress) : '---');

                                      return (
                                        <div
                                          key={request.publicKey.toBase58()}
                                          className="rounded-md border border-emerald-500/20 bg-emerald-500/5 p-3 space-y-2"
                                        >
                                          <div className="flex items-start justify-between gap-3">
                                            <div>
                                              <p className="text-sm font-semibold text-fg-primary">{displayName}</p>
                                              <p className="text-xs text-fg-muted font-mono">{displaySymbol}</p>
                                            </div>
                                            <Badge variant="outline" className="bg-emerald-500/10 border-emerald-500/30 text-emerald-200">
                                              Aprovado
                                            </Badge>
                                          </div>
                                          {mintAddress && (
                                            <p className="text-[10px] text-fg-muted font-mono">
                                              Mint: {shortenAddress(mintAddress, 6)}
                                            </p>
                                          )}
                                        </div>
                                      );
                                    })}
                                  </div>
                                )}
                              </div>
                              <div className="rounded-lg border border-border/60 bg-muted/10 p-4 space-y-3">
                                <div className="flex items-center justify-between">
                                  <h4 className="text-xs font-semibold uppercase tracking-wide text-red-300">
                                    Tokens rejeitados
                                  </h4>
                                  <Badge variant="outline" className="bg-red-500/10 border-red-500/30 text-red-300">
                                    {issuerRequestBreakdown.rejected.length}
                                  </Badge>
                                </div>
                                {issuerRequestBreakdown.rejected.length === 0 ? (
                                  <p className="text-xs text-fg-muted">
                                    Nenhuma solicitação rejeitada. Continue construindo!
                                  </p>
                                ) : (
                                  <div className="space-y-3">
                                    {issuerRequestBreakdown.rejected.map((request) => {
                                      const account = request.account as IssuanceRequestAccountData | undefined;
                                      const mintAddress = formatMintAddress(account?.mint);
                                      const displayName =
                                        account?.name ?? `Token ${shortenAddress(request.publicKey.toBase58())}`;
                                      const displaySymbol =
                                        account?.symbol ?? (mintAddress ? shortenAddress(mintAddress) : '---');

                                      return (
                                        <div
                                          key={`rejected-${request.publicKey.toBase58()}`}
                                          className="rounded-md border border-red-500/20 bg-red-500/5 p-3 space-y-2"
                                        >
                                          <div className="flex items-start justify-between gap-3">
                                            <div>
                                              <p className="text-sm font-semibold text-fg-primary">{displayName}</p>
                                              <p className="text-xs text-fg-muted font-mono">{displaySymbol}</p>
                                            </div>
                                            <Badge variant="outline" className="bg-red-500/10 border-red-500/30 text-red-300">
                                              Rejeitado
                                            </Badge>
                                          </div>
                                          {mintAddress && (
                                            <p className="text-[10px] text-fg-muted font-mono">
                                              Mint: {shortenAddress(mintAddress, 6)}
                                            </p>
                                          )}
                                        </div>
                                      );
                                    })}
                                  </div>
                                )}
                              </div>
                            </div>
                          )}
                        </div>
                      )}

                      {isInvestor && (
                        <div className="card-institutional rounded-lg border bg-card text-card-foreground shadow-sm p-6 space-y-5">
                          <div className="flex flex-col sm:flex-row sm:items-center sm:justify-between gap-4">
                            <div>
                              <h3 className="text-lg font-semibold text-fg-primary">Seus tokens stakados</h3>
                              <p className="text-sm text-fg-secondary">
                                Visualize os tokens SRWA que estão na sua carteira conectada.
                              </p>
                            </div>
                            <Button
                              variant="outline"
                              size="sm"
                              onClick={refreshWalletTokens}
                              disabled={walletTokenLoading}
                            >
                              <RefreshCw className="h-4 w-4" />
                              <span className="ml-2">Atualizar</span>
                            </Button>
                          </div>

                          {walletTokenError && (
                            <p className="text-xs text-red-400">
                              Erro ao carregar tokens da carteira: {walletTokenError}
                            </p>
                          )}

                          {walletTokenLoading || deployedTokensLoading ? (
                            <div className="flex items-center justify-center py-10">
                              <Loader2 className="h-6 w-6 animate-spin text-brand-400" />
                            </div>
                          ) : walletHoldings.length === 0 ? (
                            <div className="rounded-lg border border-dashed border-border/70 bg-muted/10 p-6 text-center space-y-2">
                              <Wallet className="h-8 w-8 mx-auto text-fg-muted opacity-70" />
                              <p className="text-sm text-fg-muted">
                                Nenhum token SRWA encontrado na carteira conectada.
                              </p>
                              <p className="text-xs text-fg-muted">
                                Compre tokens nos mercados SRWA para ver seus saldos aqui.
                              </p>
                            </div>
                          ) : (
                            <div className="space-y-3">
                              {walletHoldings.map((holding) => {
                                const mintShort = shortenAddress(holding.mint, 6);
                                const displayName = holding.metadata?.name ?? `Token ${mintShort}`;
                                const displaySymbol = holding.metadata?.symbol ?? mintShort;
                                const fractionDigits = Math.min(4, Math.max(0, holding.decimals));
                                const formattedAmount = holding.uiAmount.toLocaleString('pt-BR', {
                                  minimumFractionDigits: 0,
                                  maximumFractionDigits: fractionDigits,
                                });

                                return (
                                  <div
                                    key={holding.accountAddress}
                                    className="flex flex-col sm:flex-row sm:items-center sm:justify-between gap-3 rounded-lg border border-border/60 bg-muted/20 p-4"
                                  >
                                    <div>
                                      <p className="text-sm font-semibold text-fg-primary">{displayName}</p>
                                      <p className="text-xs text-fg-muted font-mono">
                                        {displaySymbol} • Mint {mintShort}
                                      </p>
                                    </div>
                                    <div className="text-left sm:text-right">
                                      <p className="text-lg font-semibold text-fg-primary">{formattedAmount}</p>
                                      <p className="text-xs text-fg-muted">Quantidade em carteira</p>
                                    </div>
                                  </div>
                                );
                              })}
                            </div>
                          )}
                        </div>
                      )}
                    </div>
                  )}

                  {/* Portfolio Overview KPIs */}
                  <div className="grid grid-cols-1 sm:grid-cols-2 lg:grid-cols-4 gap-4 sm:gap-6">
                    <KPICard
                        title="Total Supplied"
                        value={walletAssets.loading || blendPositions.loading ? "Loading..." : 
                          userPositions.length > 0 ? `$${totalSupplied.toFixed(1)}M` : "$0.0M"}
                        icon={DollarSign}
                        trend={userPositions.length > 0 ? "up" : undefined}
                        trendValue={userPositions.length > 0 && blendPositions.summary.totalYieldEarned > 0 
                          ? `+$${(blendPositions.summary.totalYieldEarned / 1000).toFixed(1)}K earned` 
                          : userPositions.length > 0 ? "+5.2%" : undefined}
                      />
                      <KPICard
                        title="Total Borrowed"
                        value={walletAssets.loading || blendPositions.loading ? "Loading..." : 
                          userPositions.length > 0 ? `$${totalBorrowed.toFixed(1)}M` : "$0.0M"}
                        icon={TrendingUp}
                        subtitle={walletAssets.loading || blendPositions.loading ? "Loading..." : 
                          userPositions.length > 0 
                            ? `${userPositions.length} active position${userPositions.length > 1 ? 's' : ''}` 
                            : "No positions"}
                      />
                      <KPICard
                        title="Net APY"
                        value={walletAssets.loading || blendPositions.loading ? "Loading..." : 
                          userPositions.length > 0 ? netApy : "0.00%"}
                        icon={BarChart3}
                        trend={userPositions.length > 0 && blendPositions.summary.netProfitLoss > 0 ? "up" : 
                          userPositions.length > 0 && blendPositions.summary.netProfitLoss < 0 ? "down" : undefined}
                        trendValue={userPositions.length > 0 && connected && blendPositions.summary.netProfitLoss !== 0 
                          ? `${blendPositions.summary.netProfitLoss > 0 ? '+' : ''}$${(blendPositions.summary.netProfitLoss / 1000).toFixed(1)}K P&L`
                          : userPositions.length > 0 ? "+0.15%" : undefined}
                      />
                      <KPICard
                        title="Avg Health Factor"
                        value={walletAssets.loading || blendPositions.loading ? "Loading..." : 
                          userPositions.length > 0 ? avgHealthFactor.toFixed(2) : "--"}
                        icon={Shield}
                        trend={userPositions.length > 0 && avgHealthFactor >= 2.0 ? "up" : 
                          userPositions.length > 0 && avgHealthFactor < 1.5 ? "down" : 
                          userPositions.length > 0 ? "neutral" : undefined}
                        trendValue={userPositions.length > 0 
                          ? avgHealthFactor >= 2.0 ? "Healthy" : avgHealthFactor >= 1.5 ? "Moderate" : "At Risk" 
                          : undefined}
                      />
                    </div>


                    {/* 🚀 DEPLOYED SRWA TOKENS SECTION */}
                    <div className="space-y-6">
                      <DeployedTokensGrid />
                    </div>
                  </div>
                )}
            </DashboardSection>
          )}

          {/* Dashboard Tab Content */}
          {activeTab === "dashboard" && (
            <DashboardSection
              title={
                <>
                  Markets Dashboard
                  <span className="inline-block ml-2">
                    <BarChart3 className="h-5 w-5 sm:h-6 sm:w-6 text-blue-400 inline" />
                  </span>
                </>
              }
              description="Real-time lending pool metrics and analytics."
              decorativeColor="blue"
            >

                {/* Admin Quick Stats */}
                <div className="grid grid-cols-1 sm:grid-cols-2 lg:grid-cols-4 gap-4 sm:gap-6">
                  <div className="p-6 card-institutional hover-lift rounded-lg border bg-card text-card-foreground shadow-sm">
                    <div className="space-y-1">
                      <p className="text-micro text-fg-muted uppercase">Total Value Locked</p>
                      <div className="flex items-center gap-2">
                        <p className="text-h3 font-semibold text-fg-primary">{loading ? "Loading..." : dashboardStats.totalValueLocked}</p>
                        {!loading && enhancedPools.length > 0 && <Badge variant="outline" className="text-green-400 border-green-500/30 bg-green-500/10">Live</Badge>}
                      </div>
                    </div>
                  </div>
                  
                  <div className="p-6 card-institutional hover-lift rounded-lg border bg-card text-card-foreground shadow-sm">
                    <div className="space-y-1">
                      <p className="text-micro text-fg-muted uppercase">Average APY</p>
                      <p className="text-h3 font-semibold text-fg-primary">{loading ? "Loading..." : dashboardStats.averageAPY}</p>
                    </div>
                  </div>
                  
                  <div className="p-6 card-institutional hover-lift rounded-lg border bg-card text-card-foreground shadow-sm">
                    <div className="space-y-1">
                      <p className="text-micro text-fg-muted uppercase">Active Pools</p>
                      <p className="text-h3 font-semibold text-fg-primary">{loading ? "..." : dashboardStats.activePools}</p>
                    </div>
                  </div>
                  
                  <div className="p-6 card-institutional hover-lift rounded-lg border bg-card text-card-foreground shadow-sm">
                    <div className="space-y-1">
                      <p className="text-micro text-fg-muted uppercase">Total Users</p>
                      <div className="flex items-center gap-2">
                        <p className="text-h3 font-semibold text-fg-primary">{loading ? "..." : dashboardStats.totalUsers.toLocaleString()}</p>
                        {!loading && enhancedPools.length > 0 && <Badge variant="outline" className="text-brand-400 border-brand-500/30 bg-brand-500/10">Active</Badge>}
                      </div>
                    </div>
                  </div>
                </div>

                {/* Dashboard Charts */}
                <div className="grid grid-cols-1 lg:grid-cols-2 gap-6">
                  {/* TVL Trend Chart */}
                  <div className="p-6 card-institutional hover-lift rounded-lg border bg-card text-card-foreground shadow-sm">
                    <div className="flex items-center justify-between mb-4">
                      <h3 className="text-h3 font-medium text-fg-primary">TVL Trend</h3>
                    </div>
                    <div className="h-80">
                      <ResponsiveContainer width="100%" height="100%">
                        <AreaChart data={poolTVLChartData} margin={{ top: 5, right: 10, bottom: 0, left: 0 }}>
                          <defs>
                            <linearGradient id="areaFillAdmin" x1="0" y1="0" x2="0" y2="1">
                              <stop offset="5%" stopColor="#60A5FA" stopOpacity={0.35} />
                              <stop offset="95%" stopColor="#60A5FA" stopOpacity={0} />
                            </linearGradient>
                          </defs>
                          <XAxis dataKey="name" tick={{ fontSize: 12 }} angle={-45} textAnchor="end" height={80} />
                          <YAxis tick={{ fontSize: 12 }} domain={[0, "dataMax+0.5"]} />
                          <Tooltip
                            formatter={(value: number | string) => {
                              const numericValue = typeof value === 'number' ? value : parseFloat(value);
                              const formatted = Number.isFinite(numericValue) ? numericValue.toFixed(1) : '0.0';
                              return [`$${formatted}M`, 'TVL'];
                            }}
                          />
                          <Area type="monotone" dataKey="tvl" stroke="#60A5FA" strokeWidth={2} fill="url(#areaFillAdmin)" />
                        </AreaChart>
                      </ResponsiveContainer>
                    </div>
                  </div>

                  {/* TVL Distribution Pie Chart */}
                  <div className="p-6 card-institutional hover-lift rounded-lg border bg-card text-card-foreground shadow-sm">
                    <div className="flex items-center justify-between mb-4">
                      <h3 className="text-h3 font-medium text-fg-primary">TVL Distribution</h3>
                    </div>
                    <div className="h-80">
                      <ResponsiveContainer width="100%" height="100%">
                        <PieChart>
                          <Pie
                            data={pieChartData}
                            cx="50%"
                            cy="50%"
                            labelLine={false}
                            label={({ name, percent }) => `${name} ${(percent * 100).toFixed(1)}%`}
                            outerRadius={80}
                            fill="#8884d8"
                            dataKey="value"
                          >
                            {pieChartData.map((entry, index) => (
                              <Cell key={`cell-${index}`} fill={pieColors[index % pieColors.length]} />
                            ))}
                          </Pie>
                          <Tooltip
                            formatter={(value: number | string) => {
                              const numericValue = typeof value === 'number' ? value : parseFloat(value);
                              const formatted = Number.isFinite(numericValue) ? numericValue.toFixed(1) : '0.0';
                              return [`$${formatted}M`, 'TVL'];
                            }}
                            labelFormatter={(label) => `Pool: ${label}`}
                          />
                          <Legend />
                        </PieChart>
                      </ResponsiveContainer>
                    </div>
                  </div>
                </div>
            </DashboardSection>
          )}
        </div>
    </DashboardLayout>
  );
}<|MERGE_RESOLUTION|>--- conflicted
+++ resolved
@@ -1,8 +1,4 @@
-<<<<<<< HEAD
 import { useState, useRef, useMemo } from "react";
-=======
-import { useState } from "react";
->>>>>>> 25d511e5
 import { useNavigate } from 'react-router-dom';
 import '@/styles/features/dashboard.css';
 import { DashboardLayout, DashboardSection } from "@/components/layout";
@@ -18,16 +14,9 @@
 import { useBlendPools } from '@/hooks/markets/useBlendPools';
 import { useEnhancedPoolData } from '@/hooks/markets/useDefIndexData';
 import { useSRWAMarkets } from '@/hooks/markets/useSRWAMarkets';
-<<<<<<< HEAD
-<<<<<<< HEAD
-import { useWallet } from '@/contexts/wallet/WalletContext';
-=======
 import { useWallet } from '@solana/wallet-adapter-react';
 import { PublicKey } from '@solana/web3.js';
->>>>>>> c29ed58 ([ADD] - portfolio page)
-=======
 import { useWallet } from '@solana/wallet-adapter-react';
->>>>>>> 25d511e5
 import { useWalletAssets } from '@/hooks/wallet/useWalletAssets';
 import { useUserBlendPositions, formatPositionValue } from '@/hooks/markets/useUserBlendPositions';
 import { useWalletTransactions } from '@/hooks/wallet/useWalletTransactions';
