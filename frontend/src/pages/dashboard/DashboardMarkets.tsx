import { useState } from 'react';
import '@/styles/features/dashboard.css';
import { DashboardLayout, DashboardSection } from "@/components/layout";
import { HeroButton } from "@/components/ui/hero-button";
import { DashboardNav } from "@/components/dashboard/DashboardNav";
import { Button } from "@/components/ui/button";
import { Card, CardContent } from '@/components/ui/card';
import { Badge } from '@/components/ui/badge';
import {
  Dialog,
  DialogContent,
  DialogHeader,
  DialogTitle,
} from '@/components/ui/dialog';
import { IssuerWizard } from "@/components/srwa/IssuerWizard";

// Hooks
<<<<<<< HEAD
import { useSRWAMarkets } from '@/hooks/markets/useSRWAMarkets';
import { LendingModal } from '@/components/markets/LendingModal';
import type { SRWAMarketData } from '@/hooks/markets/useSRWAMarkets';
=======
import { useRaydiumPools, useUserRegistry } from '@/hooks/solana';
import { useDeployedTokens } from '@/hooks/solana/useDeployedTokens';
import { RaydiumPoolOperations } from '@/components/raydium/RaydiumPoolOperations';
import { UserRole } from '@/types/srwa-contracts';
>>>>>>> 109b27fc

// Icons
import { Plus, Zap, Loader2, RefreshCw, TrendingUp, DollarSign, Activity, ExternalLink, Shield } from "lucide-react";
import { motion } from 'framer-motion';

const formatCurrency = (value: number) => {
  if (value >= 1_000_000) {
    return `$${(value / 1_000_000).toFixed(1)}M`;
  }
  if (value >= 1_000) {
    return `$${(value / 1_000).toFixed(1)}K`;
  }
  return `$${value.toFixed(0)}`;
};

// Mock pool data helper (until real data is available)
const getMockPoolMetrics = (poolId: string) => {
  const seed = poolId.charCodeAt(0) + poolId.charCodeAt(poolId.length - 1);
  return {
    apy: 12.5 + (seed % 20), // 12.5-32.5%
    tvl: 50000 + (seed % 50) * 1000, // $50K-100K
    minInvestment: 0.1,
    riskLevel: seed % 3 === 0 ? 'Low' : seed % 3 === 1 ? 'Medium' : 'High' as 'Low' | 'Medium' | 'High',
    availableSOL: (seed % 100) + 10, // 10-110 SOL
    availableToken: (seed % 1000) + 100, // 100-1100 tokens
    price: 0.01 + (seed % 10) / 100, // 0.01-0.11 SOL per token
  };
};

const getRiskBadgeColor = (risk: 'Low' | 'Medium' | 'High') => {
  switch (risk) {
    case 'Low':
      return 'bg-emerald-500/10 text-emerald-400 border-emerald-500/30';
    case 'Medium':
      return 'bg-amber-500/10 text-amber-400 border-amber-500/30';
    case 'High':
      return 'bg-red-500/10 text-red-400 border-red-500/30';
  }
};

export default function DashboardMarkets() {
  // Fetch SRWA markets (displayed as pools)
  const {
    srwaMarkets,
    loading: srwaLoading,
    refetch: refetchSRWA
  } = useSRWAMarkets();

<<<<<<< HEAD
  // State modals
=======
  // Check user role
  const { userRegistry } = useUserRegistry();
  const isIssuer = (userRegistry?.role === UserRole.Issuer || userRegistry?.role === UserRole.Admin) && userRegistry?.role !== UserRole.Investor;

  // State for pool operations dialog
  const [selectedRaydiumPoolId, setSelectedRaydiumPoolId] = useState<string | null>(null);
>>>>>>> 109b27fc
  const [isCreateModalOpen, setIsCreateModalOpen] = useState(false);
  const [selectedSRWAMarket, setSelectedSRWAMarket] = useState<SRWAMarketData | null>(null);

  // SRWA market handler
  const handleViewSRWAMarket = (market: SRWAMarketData) => {
    setSelectedSRWAMarket(market);
  };

  return (
    <DashboardLayout>
      {/* Header with Create SRWA Button */}
      <div className="flex flex-col sm:flex-row justify-between items-start sm:items-center gap-4 mb-6 sm:mb-8">
        <div className="w-full sm:w-auto">
          <h1 className="text-2xl sm:text-3xl md:text-4xl font-bold bg-gradient-to-r from-purple-400 via-purple-300 to-orange-400 bg-clip-text text-transparent">
            Available Investments
          </h1>
          <p className="text-base sm:text-lg text-fg-secondary mt-2">
            Discover high-yield investment opportunities on Solana
          </p>
        </div>

        {isIssuer && (
          <div className="w-full sm:w-auto">
            <HeroButton
              onClick={() => setIsCreateModalOpen(true)}
              variant="brand"
              className="w-full sm:w-auto"
              icon={<Plus className="h-4 w-4" />}
            >
              Create SRWA
            </HeroButton>
          </div>
        )}
      </div>

      {/* Dashboard Navigation */}
      <DashboardNav />

      {/* Available Investments Section */}
      <DashboardSection decorativeColor="purple">
        <div className="space-y-4">
          <div className="flex items-center justify-between">
            <div className="flex items-center gap-2">
              <Badge variant="secondary" className="rounded-full px-3 py-1">
                {srwaMarkets.length} available pools
              </Badge>
            </div>
            <Button
              variant="ghost"
              size="icon"
              onClick={refetchSRWA}
              disabled={srwaLoading}
            >
              <RefreshCw className={`h-5 w-5 ${srwaLoading ? 'animate-spin' : ''}`} />
            </Button>
          </div>

          {srwaLoading ? (
            <div className="flex items-center justify-center py-12">
              <Loader2 className="h-8 w-8 animate-spin text-purple-400" />
            </div>
          ) : srwaMarkets.length === 0 ? (
            <Card className="border-border/50">
              <CardContent className="p-8 text-center">
                <Activity className="h-12 w-12 text-muted-foreground/30 mx-auto mb-4" />
                <p className="text-base font-medium text-muted-foreground">
                  No investment pools available yet
                </p>
                <p className="text-sm text-muted-foreground mt-2">
                  Deploy SRWA tokens in the admin panel to see them here
                </p>
              </CardContent>
            </Card>
          ) : (
            <div className="grid gap-4 md:grid-cols-2 lg:grid-cols-3">
              {/* SRWA Token Markets - Display as Pools */}
              {srwaMarkets.map((market, index) => {
                const metrics = {
                  apy: market.supplyAPY,
                  tvl: market.tvl,
                  minInvestment: 0.1,
                  riskLevel: 'Medium' as 'Low' | 'Medium' | 'High',
                  availableSOL: market.availableLiquidity * 0.01, // Mock conversion
                  availableToken: market.availableLiquidity,
                  price: 0.01, // Mock price: 1 SOL = 100 tokens
                };

                return (
                  <motion.div
                    key={market.address}
                    initial={{ opacity: 0, y: 20 }}
                    animate={{ opacity: 1, y: 0 }}
                    transition={{ duration: 0.3, delay: index * 0.05 }}
                  >
                    <Card className="border-cyan-500/30 bg-background hover:border-cyan-500/50 transition-all hover:shadow-lg hover:shadow-cyan-500/10">
                      <CardContent className="p-6">
                        <div className="space-y-5">
                          {/* Header with Token Pair and TVL */}
                          <div className="flex items-start justify-between">
                            <div className="flex-1">
                              <h3 className="text-xl font-bold mb-2">
                                {market.name.replace(' Lending Market', '')} / SOL
                              </h3>
                              <div className="flex gap-2">
                                <Badge variant="outline" className="text-xs bg-cyan-500/10 text-cyan-400 border-cyan-500/30">
                                  SRWA
                                </Badge>
                                <Badge variant="outline" className={`text-xs ${getRiskBadgeColor(metrics.riskLevel)}`}>
                                  {metrics.riskLevel} Risk
                                </Badge>
                              </div>
                            </div>
                            <div className="text-right">
                              <p className="text-[10px] font-semibold uppercase text-muted-foreground mb-1">TVL</p>
                              <p className="text-2xl font-bold text-cyan-400">{formatCurrency(metrics.tvl)}</p>
                            </div>
                          </div>

                          {/* APY Section */}
                          <div className="rounded-lg bg-cyan-500/5 border border-cyan-500/20 p-4">
                            <div className="flex items-center justify-between">
                              <div className="flex items-center gap-2">
                                <TrendingUp className="h-4 w-4 text-cyan-400" />
                                <span className="text-xs font-semibold text-muted-foreground uppercase">APY</span>
                              </div>
                              <p className="text-3xl font-bold text-cyan-400">{metrics.apy.toFixed(2)}%</p>
                            </div>
                          </div>

                          {/* Stats Grid */}
                          <div className="grid grid-cols-2 gap-4">
                            <div>
                              <p className="flex items-center text-[11px] text-muted-foreground mb-1">
                                <DollarSign className="h-3 w-3 mr-1" />
                                <span>Available (SOL)</span>
                              </p>
                              <p className="text-base font-semibold">{metrics.availableSOL.toFixed(2)} SOL</p>
                            </div>
                            <div>
                              <p className="flex items-center text-[11px] text-muted-foreground mb-1">
                                <DollarSign className="h-3 w-3 mr-1" />
                                <span>Available (Token)</span>
                              </p>
                              <p className="text-base font-semibold">{metrics.availableToken.toFixed(0)}</p>
                            </div>
                            <div>
                              <p className="flex items-center text-[11px] text-muted-foreground mb-1">
                                <Shield className="h-3 w-3 mr-1" />
                                <span>Min. Investment</span>
                              </p>
                              <p className="text-base font-semibold">{metrics.minInvestment} SOL</p>
                            </div>
                            <div>
                              <p className="flex items-center text-[11px] text-muted-foreground mb-1">
                                <Activity className="h-3 w-3 mr-1" />
                                <span>Price</span>
                              </p>
                              <p className="text-base font-semibold">{metrics.price.toFixed(4)}</p>
                            </div>
                          </div>

                          {/* Actions */}
                          <div className="flex items-center gap-2 pt-2 border-t border-border/30">
                            <HeroButton
                              variant="brand"
                              className="flex-1 h-11 !text-sm !px-4 !py-2.5 !bg-cyan-500 hover:!bg-cyan-600"
                              icon={<Zap className="h-4 w-4" />}
                              onClick={() => handleViewSRWAMarket(market)}
                            >
                              Earn
                            </HeroButton>
                            <Button
                              variant="ghost"
                              size="icon"
                              className="h-11 w-11"
                              onClick={() => {
                                window.open(`https://solscan.io/account/${market.address}?cluster=devnet`, '_blank');
                              }}
                            >
                              <ExternalLink className="h-5 w-5" />
                            </Button>
                          </div>
                        </div>
                      </CardContent>
                    </Card>
                  </motion.div>
                );
              })}
            </div>
          )}
        </div>
      </DashboardSection>

      {/* SRWA Creation Modal */}
      <Dialog open={isCreateModalOpen} onOpenChange={setIsCreateModalOpen}>
        <DialogContent className="max-w-6xl max-h-[90vh] overflow-y-auto">
          <DialogHeader>
            <DialogTitle className="text-2xl">Create SRWA Token</DialogTitle>
          </DialogHeader>
          <IssuerWizard />
        </DialogContent>
      </Dialog>

      {/* SRWA Token Purchase Modal */}
      <LendingModal
        isOpen={!!selectedSRWAMarket}
        onClose={() => setSelectedSRWAMarket(null)}
        pool={selectedSRWAMarket}
        mode="supply"
      />
    </DashboardLayout>
  );
}<|MERGE_RESOLUTION|>--- conflicted
+++ resolved
@@ -15,16 +15,14 @@
 import { IssuerWizard } from "@/components/srwa/IssuerWizard";
 
 // Hooks
-<<<<<<< HEAD
+
 import { useSRWAMarkets } from '@/hooks/markets/useSRWAMarkets';
 import { LendingModal } from '@/components/markets/LendingModal';
 import type { SRWAMarketData } from '@/hooks/markets/useSRWAMarkets';
-=======
 import { useRaydiumPools, useUserRegistry } from '@/hooks/solana';
 import { useDeployedTokens } from '@/hooks/solana/useDeployedTokens';
 import { RaydiumPoolOperations } from '@/components/raydium/RaydiumPoolOperations';
 import { UserRole } from '@/types/srwa-contracts';
->>>>>>> 109b27fc
 
 // Icons
 import { Plus, Zap, Loader2, RefreshCw, TrendingUp, DollarSign, Activity, ExternalLink, Shield } from "lucide-react";
@@ -73,16 +71,12 @@
     refetch: refetchSRWA
   } = useSRWAMarkets();
 
-<<<<<<< HEAD
-  // State modals
-=======
   // Check user role
   const { userRegistry } = useUserRegistry();
   const isIssuer = (userRegistry?.role === UserRole.Issuer || userRegistry?.role === UserRole.Admin) && userRegistry?.role !== UserRole.Investor;
 
   // State for pool operations dialog
   const [selectedRaydiumPoolId, setSelectedRaydiumPoolId] = useState<string | null>(null);
->>>>>>> 109b27fc
   const [isCreateModalOpen, setIsCreateModalOpen] = useState(false);
   const [selectedSRWAMarket, setSelectedSRWAMarket] = useState<SRWAMarketData | null>(null);
 
