<<<<<<< HEAD
import { useEffect, useMemo } from 'react';
import { useNavigate, Link } from 'react-router-dom';
=======
import { useEffect } from 'react';
import { Link } from 'react-router-dom';
>>>>>>> 25e52194
import { useWallet } from '@/contexts/wallet/WalletContext';
import { RegistrationWizard } from '@/components/auth/RegistrationWizard';
import { useUserRegistry } from '@/hooks/solana';
import { Button } from '@/components/ui/button';
import { Loader2, Wallet, CheckCircle, ArrowRight, LayoutDashboard } from 'lucide-react';
import { UserRole } from '@/types/srwa-contracts';

export default function Register() {
  const { connected } = useWallet();
  const { userRegistry, isLoading } = useUserRegistry();

<<<<<<< HEAD
  const roleRoute = useMemo(() => {
    if (!userRegistry) return null;

    if (userRegistry.role === UserRole.Issuer) return '/srwa-issuance';
    if (userRegistry.role === UserRole.Investor) return '/investor';
    if (userRegistry.role === UserRole.Admin) return '/admin';
    return '/dashboard';
  }, [userRegistry]);

  // Log state for debugging
=======
  // Auto-redirect to dashboard if already registered
>>>>>>> 25e52194
  useEffect(() => {
    if (userRegistry?.is_active) {
      console.log('[Register] User already registered, redirecting to dashboard');
      navigate('/dashboard');
    }
  }, [userRegistry, navigate]);

  // Redirect registered users automatically to their dashboard
  useEffect(() => {
    if (roleRoute) {
      navigate(roleRoute, { replace: true });
    }
  }, [roleRoute, navigate]);

  // Mostrar loading enquanto carrega
  if (isLoading) {
    return (
      <div className="relative min-h-screen overflow-hidden">
        {/* Glassdoor Background */}
        <div className="fixed inset-0">
          <div className="absolute inset-0 bg-gradient-to-br from-bg-primary via-bg-secondary to-bg-primary">
            <div className="absolute inset-0 opacity-20">
              <div className="absolute top-0 left-1/4 w-96 h-96 bg-purple-500/40 rounded-full blur-3xl animate-pulse" />
              <div className="absolute top-1/3 right-1/4 w-96 h-96 bg-orange-500/30 rounded-full blur-3xl animate-pulse delay-1000" />
            </div>
          </div>
          <div className="absolute inset-0 backdrop-blur-2xl bg-bg-primary/60" />
        </div>

        <div className="relative z-10 flex items-center justify-center min-h-screen">
          <div className="text-center">
            <Loader2 className="w-12 h-12 animate-spin mx-auto mb-4 text-purple-400" />
            <p className="text-lg text-fg-secondary">Checking registration...</p>
          </div>
        </div>
      </div>
    );
  }

  // Se não estiver conectado, mostrar mensagem para conectar
  if (!connected) {
    return (
      <div className="relative min-h-screen overflow-hidden">
        {/* Glassdoor Background */}
        <div className="fixed inset-0">
          <div className="absolute inset-0 bg-gradient-to-br from-bg-primary via-bg-secondary to-bg-primary">
            <div className="absolute inset-0 opacity-20">
              <div className="absolute top-0 left-1/4 w-96 h-96 bg-purple-500/40 rounded-full blur-3xl animate-pulse" />
              <div className="absolute top-1/3 right-1/4 w-96 h-96 bg-orange-500/30 rounded-full blur-3xl animate-pulse delay-1000" />
            </div>
          </div>
          <div className="absolute inset-0 backdrop-blur-2xl bg-bg-primary/60" />
        </div>

        <div className="relative z-10 flex items-center justify-center min-h-screen p-4">
          <div className="max-w-md w-full">
            {/* Glass Card */}
            <div className="relative rounded-2xl backdrop-blur-xl bg-white/5 border border-white/10 p-8 animate-fade-in">
              {/* Gradient Overlay */}
              <div className="absolute inset-0 rounded-2xl bg-gradient-to-br from-purple-500/10 via-transparent to-orange-500/10" />

              <div className="relative space-y-6">
                {/* Icon */}
                <div className="w-20 h-20 rounded-2xl bg-gradient-to-br from-purple-500/20 to-orange-500/20 backdrop-blur-sm border border-white/10 flex items-center justify-center mx-auto">
                  <Wallet className="w-10 h-10 text-purple-400" />
                </div>

                {/* Title */}
                <div className="text-center space-y-2">
                  <h2 className="text-3xl font-bold text-fg-primary">
                    Connect Your Wallet
                  </h2>
                  <p className="text-fg-secondary">
                    To register on SRWA Protocol, you need to connect your Solana wallet
                  </p>
                </div>

                {/* Info */}
                <div className="p-4 rounded-lg bg-purple-500/10 border border-purple-500/20">
                  <p className="text-sm text-fg-secondary text-center">
                    Click the "Connect Wallet" button in the top right corner to get started
                  </p>
                </div>
              </div>
            </div>
          </div>
        </div>
      </div>
    );
  }

  // Se o usuário já estiver registrado, mostrar mensagem
  if (roleRoute) {
    return (
      <div className="relative min-h-screen overflow-hidden">
        {/* Glassdoor Background */}
        <div className="fixed inset-0">
          <div className="absolute inset-0 bg-gradient-to-br from-bg-primary via-bg-secondary to-bg-primary">
            {/* Simulated dashboard content */}
            <div className="absolute inset-0 opacity-20">
              <div className="absolute top-20 left-10 right-10 grid grid-cols-4 gap-4">
                {[...Array(4)].map((_, i) => (
                  <div key={i} className="h-32 bg-white/5 rounded-lg" />
                ))}
              </div>
              <div className="absolute top-60 left-10 right-10 grid grid-cols-2 gap-4">
                {[...Array(2)].map((_, i) => (
                  <div key={i} className="h-64 bg-white/5 rounded-lg" />
                ))}
              </div>
            </div>
<<<<<<< HEAD
            <CardTitle className="text-center text-2xl">
              Você já está registrado!
            </CardTitle>
            <CardDescription className="text-center text-base">
              Seu tipo de conta: <strong>{userRegistry?.role}</strong>
            </CardDescription>
          </CardHeader>
          <CardContent className="space-y-4">
            <p className="text-sm text-muted-foreground text-center">
              Registrado em: {userRegistry ? new Date(userRegistry.registered_at * 1000).toLocaleDateString('pt-BR') : '—'}
            </p>
            <div className="flex gap-2">
              <Button asChild className="flex-1">
                <Link to={roleRoute}>Ir para minha página</Link>
              </Button>
              <Button asChild variant="outline" className="flex-1">
                <Link to="/dashboard">Ver Dashboard</Link>
              </Button>
=======

            {/* Animated Gradient Mesh */}
            <div className="absolute inset-0 opacity-20">
              <div className="absolute top-0 left-1/4 w-96 h-96 bg-purple-500/40 rounded-full blur-3xl animate-pulse" />
              <div className="absolute top-1/3 right-1/4 w-96 h-96 bg-orange-500/30 rounded-full blur-3xl animate-pulse delay-1000" />
              <div className="absolute bottom-0 left-1/3 w-96 h-96 bg-purple-500/30 rounded-full blur-3xl animate-pulse delay-2000" />
>>>>>>> 25e52194
            </div>
          </div>
          <div className="absolute inset-0 backdrop-blur-2xl bg-bg-primary/60" />
        </div>

        {/* Content */}
        <div className="relative z-10 flex items-center justify-center min-h-screen p-4">
          <div className="max-w-lg w-full">
            {/* Glass Card */}
            <div className="relative rounded-2xl backdrop-blur-xl bg-white/5 border border-white/10 p-8 animate-fade-in">
              {/* Gradient Overlay */}
              <div className="absolute inset-0 rounded-2xl bg-gradient-to-br from-purple-500/10 via-transparent to-orange-500/10" />

              <div className="relative space-y-6">
                {/* Success Icon */}
                <div className="w-20 h-20 rounded-2xl bg-gradient-to-br from-green-500/20 to-green-400/20 backdrop-blur-sm border border-green-500/20 flex items-center justify-center mx-auto">
                  <CheckCircle className="w-10 h-10 text-green-400" />
                </div>

                {/* Title & Description */}
                <div className="text-center space-y-3">
                  <h2 className="text-3xl font-bold text-fg-primary">
                    You're Already Registered!
                  </h2>
                  <p className="text-fg-secondary">
                    Your account type: <span className="font-semibold text-purple-400">{userRegistry.role}</span>
                  </p>
                </div>

                {/* Registration Date */}
                <div className="p-4 rounded-lg bg-white/5 border border-white/10">
                  <p className="text-sm text-fg-secondary text-center">
                    Registered on: {new Date(userRegistry.registered_at * 1000).toLocaleDateString('en-US', {
                      year: 'numeric',
                      month: 'long',
                      day: 'numeric'
                    })}
                  </p>
                </div>

                {/* Action Buttons */}
                <div className="flex flex-col sm:flex-row gap-3">
                  <Button
                    asChild
                    className="flex-1 bg-gradient-to-r from-purple-600 via-purple-500 to-orange-500 hover:from-purple-500 hover:via-orange-500 hover:to-orange-400 transition-all duration-300"
                  >
                    <Link to={getRolePage()} className="flex items-center justify-center gap-2">
                      Go to My Page
                      <ArrowRight className="w-4 h-4" />
                    </Link>
                  </Button>
                  <Button
                    asChild
                    variant="outline"
                    className="flex-1 border-white/20 hover:bg-white/5"
                  >
                    <Link to="/dashboard" className="flex items-center justify-center gap-2">
                      <LayoutDashboard className="w-4 h-4" />
                      View Dashboard
                    </Link>
                  </Button>
                </div>
              </div>
            </div>
          </div>
        </div>
      </div>
    );
  }

  // Mostrar o wizard de registro
  return <RegistrationWizard />;
}<|MERGE_RESOLUTION|>--- conflicted
+++ resolved
@@ -1,10 +1,5 @@
-<<<<<<< HEAD
-import { useEffect, useMemo } from 'react';
-import { useNavigate, Link } from 'react-router-dom';
-=======
 import { useEffect } from 'react';
 import { Link } from 'react-router-dom';
->>>>>>> 25e52194
 import { useWallet } from '@/contexts/wallet/WalletContext';
 import { RegistrationWizard } from '@/components/auth/RegistrationWizard';
 import { useUserRegistry } from '@/hooks/solana';
@@ -16,20 +11,7 @@
   const { connected } = useWallet();
   const { userRegistry, isLoading } = useUserRegistry();
 
-<<<<<<< HEAD
-  const roleRoute = useMemo(() => {
-    if (!userRegistry) return null;
-
-    if (userRegistry.role === UserRole.Issuer) return '/srwa-issuance';
-    if (userRegistry.role === UserRole.Investor) return '/investor';
-    if (userRegistry.role === UserRole.Admin) return '/admin';
-    return '/dashboard';
-  }, [userRegistry]);
-
-  // Log state for debugging
-=======
   // Auto-redirect to dashboard if already registered
->>>>>>> 25e52194
   useEffect(() => {
     if (userRegistry?.is_active) {
       console.log('[Register] User already registered, redirecting to dashboard');
@@ -141,33 +123,12 @@
                 ))}
               </div>
             </div>
-<<<<<<< HEAD
-            <CardTitle className="text-center text-2xl">
-              Você já está registrado!
-            </CardTitle>
-            <CardDescription className="text-center text-base">
-              Seu tipo de conta: <strong>{userRegistry?.role}</strong>
-            </CardDescription>
-          </CardHeader>
-          <CardContent className="space-y-4">
-            <p className="text-sm text-muted-foreground text-center">
-              Registrado em: {userRegistry ? new Date(userRegistry.registered_at * 1000).toLocaleDateString('pt-BR') : '—'}
-            </p>
-            <div className="flex gap-2">
-              <Button asChild className="flex-1">
-                <Link to={roleRoute}>Ir para minha página</Link>
-              </Button>
-              <Button asChild variant="outline" className="flex-1">
-                <Link to="/dashboard">Ver Dashboard</Link>
-              </Button>
-=======
 
             {/* Animated Gradient Mesh */}
             <div className="absolute inset-0 opacity-20">
               <div className="absolute top-0 left-1/4 w-96 h-96 bg-purple-500/40 rounded-full blur-3xl animate-pulse" />
               <div className="absolute top-1/3 right-1/4 w-96 h-96 bg-orange-500/30 rounded-full blur-3xl animate-pulse delay-1000" />
               <div className="absolute bottom-0 left-1/3 w-96 h-96 bg-purple-500/30 rounded-full blur-3xl animate-pulse delay-2000" />
->>>>>>> 25e52194
             </div>
           </div>
           <div className="absolute inset-0 backdrop-blur-2xl bg-bg-primary/60" />
