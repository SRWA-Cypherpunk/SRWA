--- conflicted
+++ resolved
@@ -1,5 +1,4 @@
 import { useEffect } from 'react';
-<<<<<<< HEAD
 import { Link } from 'react-router-dom';
 import { useWallet } from '@/contexts/wallet/WalletContext';
 import { RegistrationWizard } from '@/components/auth/RegistrationWizard';
@@ -7,14 +6,6 @@
 import { Button } from '@/components/ui/button';
 import { Loader2, Wallet, CheckCircle, ArrowRight, LayoutDashboard } from 'lucide-react';
 import { UserRole } from '@/types/srwa-contracts';
-=======
-import { useNavigate } from 'react-router-dom';
-import { useWallet } from '@/contexts/wallet/WalletContext';
-import { RegistrationWizard } from '@/components/auth/RegistrationWizard';
-import { useUserRegistry } from '@/hooks/solana';
-import { Card, CardContent, CardDescription, CardHeader, CardTitle } from '@/components/ui/card';
-import { Loader2, Wallet } from 'lucide-react';
->>>>>>> ebfe5bfc
 
 export default function Register() {
   const { connected } = useWallet();
@@ -105,7 +96,6 @@
     );
   }
 
-<<<<<<< HEAD
   // Se o usuário já estiver registrado, mostrar mensagem
   if (userRegistry) {
     const getRolePage = () => {
@@ -210,8 +200,5 @@
   }
 
   // Mostrar o wizard de registro
-=======
-  // Show registration wizard for new users
->>>>>>> ebfe5bfc
   return <RegistrationWizard />;
 }