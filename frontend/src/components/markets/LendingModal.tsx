import React, { useState } from 'react';
import { Dialog, DialogContent, DialogHeader, DialogTitle } from '@/components/ui/dialog';
import { Button } from '@/components/ui/button';
import { Input } from '@/components/ui/input';
import { Label } from '@/components/ui/label';
import { Badge } from '@/components/ui/badge';
import { Separator } from '@/components/ui/separator';
import { Alert, AlertDescription } from '@/components/ui/alert';
import { ArrowUpRight, TrendingDown, DollarSign, ShoppingCart, Info, CheckCircle, XCircle, AlertTriangle } from 'lucide-react';
import { toast } from 'sonner';
import { useWallet } from '@solana/wallet-adapter-react';
import type { EnhancedPoolData } from '@/types/markets';
import type { SRWAMarketData } from '@/hooks/markets/useSRWAMarkets';
import { usePurchaseOrders } from '@/hooks/solana/usePurchaseOrders';
import { useKYCStatus } from '@/hooks/solana/useKYCStatus';
import { PublicKey } from '@solana/web3.js';
import { BN } from '@coral-xyz/anchor';

interface LendingModalProps {
  isOpen: boolean;
  onClose: () => void;
  pool: (EnhancedPoolData | SRWAMarketData) | null;
  mode: 'supply' | 'borrow';
  onTransactionComplete?: (poolAddress: string, amount: number, mode: 'supply' | 'borrow') => void;
}

export const LendingModal: React.FC<LendingModalProps> = ({
  isOpen,
  onClose,
  pool,
  mode,
  onTransactionComplete
}) => {
  const [amount, setAmount] = useState('');
  const [isProcessing, setIsProcessing] = useState(false);
  const wallet = useWallet();
  const { createOrder } = usePurchaseOrders();
  const { kycStatus } = useKYCStatus();

  // Check if this is an SRWA token
  const isSRWAToken = pool && 'marketType' in pool && pool.marketType === 'SRWA';
  const srwaPool = isSRWAToken ? (pool as SRWAMarketData) : null;

  const handleSubmit = async () => {
    if (!amount || !pool || parseFloat(amount) <= 0) {
      toast.error('Please enter a valid amount');
      return;
    }

    if (!wallet.connected || !wallet.publicKey) {
      toast.error('Please connect your wallet');
      return;
    }

    setIsProcessing(true);

    try {
      // SRWA Token: Create purchase order on-chain
      if (isSRWAToken && srwaPool && mode === 'supply') {
        // For SRWA tokens, "supply" means "buy"
        // Calculate price (1 SOL = 100 tokens for now)
        const tokenQuantity = parseFloat(amount);
        const pricePerToken = 0.01; // 0.01 SOL per token (1 SOL = 100 tokens)
        const totalSol = tokenQuantity * pricePerToken;

        // Convert to lamports
        const pricePerTokenLamports = Math.floor(pricePerToken * 1e9);

        // Get admin wallet (issuer) - should come from SRWA token data
        // For now, use hardcoded devnet admin
        const adminVault = new PublicKey('9xQeWvG816bUx9EPjHmaT23yvVM2ZWbrrpZb9PusVFin');

        // Get token mint
        const tokenMint = new PublicKey(srwaPool.tokenContract);

        console.log('[LendingModal] Creating purchase order:', {
          mint: tokenMint.toBase58(),
          quantity: tokenQuantity,
          pricePerTokenLamports,
          totalSol,
          adminVault: adminVault.toBase58(),
        });

        const result = await createOrder({
          mint: tokenMint,
          quantity: tokenQuantity,
          pricePerTokenLamports,
          adminVault,
        });

        toast.success('✅ Purchase order created!', {
          description: `Order sent on-chain! You will receive ${tokenQuantity} tokens after admin approval.`,
          duration: 8000,
          action: {
            label: 'View TX',
            onClick: () => window.open(
              `https://explorer.solana.com/tx/${result.signature}?cluster=devnet`,
              '_blank'
            ),
          },
        });

        onTransactionComplete?.(pool.address, parseFloat(amount), mode);
        setAmount('');
        onClose();
      } else {
        // Regular Blend pool: simulate API call
        await new Promise(resolve => setTimeout(resolve, 1500));

        const actionText = mode === 'supply' ? 'Supply' : 'Borrow';
        toast.success(`${actionText} successful! ${amount} tokens processed for ${pool.name}`);

        onTransactionComplete?.(pool.address, parseFloat(amount), mode);
        setAmount('');
        onClose();
      }
    } catch (error: any) {
      const actionText = isSRWAToken && mode === 'supply' ? 'Purchase' : (mode === 'supply' ? 'Supply' : 'Borrow');
      toast.error(`${actionText} failed: ${error.message}`);
    } finally {
      setIsProcessing(false);
    }
  };

  const handleClose = () => {
    setAmount('');
    onClose();
  };

  if (!pool) return null;

  const formatCurrency = (amount: number): string => {
    if (amount >= 1e6) return `$${(amount / 1e6).toFixed(1)}M`;
    if (amount >= 1e3) return `$${(amount / 1e3).toFixed(1)}K`;
    return `$${amount.toFixed(2)}`;
  };

  const formatPercent = (value: number): string => {
    if (isNaN(value) || value === 0 || !isFinite(value)) return "—";
    return `${value.toFixed(2)}%`;
  };

  const isSupply = mode === 'supply';

  // Customize for SRWA tokens
  const icon = isSRWAToken && isSupply ? ShoppingCart : (isSupply ? ArrowUpRight : TrendingDown);
  const title = isSRWAToken && isSupply ? 'Buy' : (isSupply ? 'Supply' : 'Borrow');
  const description = isSRWAToken && isSupply
    ? 'Purchase SRWA tokens with SOL. Your purchase will be reviewed by the admin.'
    : (isSupply
      ? 'Deposit tokens to earn yield'
      : 'Borrow tokens against your collateral');
  const apy = isSupply ? pool.supplyAPY : pool.borrowAPY;
  const buttonClass = isSRWAToken && isSupply
    ? 'bg-purple-600 hover:bg-purple-700 text-white'
    : (isSupply
      ? 'bg-brand-400 hover:bg-brand-500 text-white'
      : 'bg-orange-500 hover:bg-orange-600 text-white');

  return (
    <Dialog open={isOpen} onOpenChange={handleClose}>
      <DialogContent className="sm:max-w-md bg-card border-stroke-line">
        <DialogHeader>
          <DialogTitle className="flex items-center gap-2 text-fg-primary">
            {React.createElement(icon, { className: "h-5 w-5" })}
            {title} to {pool.name}
          </DialogTitle>
        </DialogHeader>

        <div className="space-y-6">
          {/* KYC Status Alert - Only for SRWA tokens */}
          {isSRWAToken && isSupply && (
            <>
              {kycStatus.loading ? (
                <Alert className="border-gray-500/30 bg-gray-500/10">
                  <Info className="h-4 w-4 text-gray-400 animate-pulse" />
                  <AlertDescription className="text-sm text-fg-secondary">
                    Checking your KYC status...
                  </AlertDescription>
                </Alert>
              ) : kycStatus.hasKYC ? (
                <Alert className="border-green-500/30 bg-green-500/10">
                  <CheckCircle className="h-4 w-4 text-green-400" />
                  <AlertDescription className="text-sm text-green-100">
                    <strong>✅ KYC Verified</strong> - You are authorized to receive SRWA tokens.
                    {kycStatus.topics.accredited && (
                      <div className="mt-1 text-xs">
                        <Badge variant="outline" className="text-green-400 border-green-500/30 bg-green-500/10 mr-1">
                          Accredited Investor
                        </Badge>
                      </div>
                    )}
                  </AlertDescription>
                </Alert>
              ) : (
                <Alert className="border-red-500/30 bg-red-500/10">
                  <XCircle className="h-4 w-4 text-red-400" />
                  <AlertDescription className="text-sm text-red-100">
                    <strong>⚠️ KYC Required</strong> - You need to complete KYC before purchasing SRWA tokens.
                    <div className="mt-2 text-xs">
                      <strong>Requirements:</strong>
                      <ul className="list-disc list-inside mt-1 space-y-1">
                        <li>Active User Registry</li>
                        <li>Approved KYC verification</li>
<<<<<<< HEAD
                        <li>On-chain validated compliance</li>
=======
                        <li>Validated on-chain compliance</li>
>>>>>>> cad423c5
                      </ul>
                      <div className="mt-2">
                        <strong>Contact the admin to complete KYC.</strong>
                      </div>
                    </div>
                  </AlertDescription>
                </Alert>
              )}
            </>
          )}

          {/* SRWA Purchase Info */}
          {isSRWAToken && isSupply && kycStatus.hasKYC && (
            <Alert className="border-cyan-500/30 bg-cyan-500/10">
              <Info className="h-4 w-4 text-cyan-400" />
              <AlertDescription className="text-sm text-brand-100">
                <strong>How it works:</strong> You send SOL to purchase tokens. The tokens will be transferred to your wallet after admin approval.
              </AlertDescription>
            </Alert>
          )}

          {/* Pool Info */}
          <div className="p-4 bg-bg-elev-1 rounded-lg border border-stroke-line">
            <div className="space-y-3">
              <div className="flex items-center justify-between">
                <span className="text-sm text-fg-secondary">Pool</span>
                <div className="flex items-center gap-2">
                  <span className="text-sm font-medium text-fg-primary">{pool.name}</span>
                  {'marketType' in pool && pool.marketType === 'SRWA' && (
                    <Badge variant="outline" className="text-cyan-400 border-cyan-500/30 bg-cyan-500/10">
                      SRWA
                    </Badge>
                  )}
                </div>
              </div>
              
              <div className="flex items-center justify-between">
                <span className="text-sm text-fg-secondary">{title} APY</span>
                <span className="text-sm font-medium text-brand-400">
                  {formatPercent(apy)}
                </span>
              </div>

              <div className="flex items-center justify-between">
                <span className="text-sm text-fg-secondary">Total Value Locked</span>
                <span className="text-sm font-medium text-fg-primary">
                  {formatCurrency(pool.tvl)}
                </span>
              </div>

              <div className="flex items-center justify-between">
                <span className="text-sm text-fg-secondary">Available {isSupply ? 'Capacity' : 'Liquidity'}</span>
                <span className="text-sm font-medium text-fg-primary">
                  {formatCurrency(pool.availableLiquidity)}
                </span>
              </div>
            </div>
          </div>

          <Separator />

          {/* Amount Input */}
          <div className="space-y-4">
            <div className="space-y-2">
              <Label htmlFor="amount" className="text-fg-primary">
                Amount to {title}
              </Label>
              <div className="relative">
                <DollarSign className="absolute left-3 top-3 h-4 w-4 text-fg-muted" />
                <Input
                  id="amount"
                  type="number"
                  placeholder="0.00"
                  value={amount}
                  onChange={(e) => setAmount(e.target.value)}
                  className="pl-10 bg-bg-elev-1 border-stroke-line text-fg-primary"
                  disabled={isProcessing}
                />
              </div>
            </div>

            <div className="text-xs text-fg-muted">
              {description}
            </div>
          </div>

          {/* Action Buttons */}
          <div className="flex gap-3">
            <Button
              variant="outline"
              onClick={handleClose}
              disabled={isProcessing}
              className="flex-1"
            >
              Cancel
            </Button>
            <Button
              onClick={handleSubmit}
              disabled={
                isProcessing ||
                !amount ||
                parseFloat(amount) <= 0 ||
                (isSRWAToken && isSupply && !kycStatus.hasKYC)
              }
              className={`flex-1 ${buttonClass}`}
            >
              {isProcessing ? (
                `Processing ${title}...`
              ) : (isSRWAToken && isSupply && !kycStatus.hasKYC) ? (
                '⚠️ KYC Required'
              ) : (
                `Confirm ${title}`
              )}
            </Button>
          </div>
        </div>
      </DialogContent>
    </Dialog>
  );
};<|MERGE_RESOLUTION|>--- conflicted
+++ resolved
@@ -202,11 +202,7 @@
                       <ul className="list-disc list-inside mt-1 space-y-1">
                         <li>Active User Registry</li>
                         <li>Approved KYC verification</li>
-<<<<<<< HEAD
-                        <li>On-chain validated compliance</li>
-=======
                         <li>Validated on-chain compliance</li>
->>>>>>> cad423c5
                       </ul>
                       <div className="mt-2">
                         <strong>Contact the admin to complete KYC.</strong>
