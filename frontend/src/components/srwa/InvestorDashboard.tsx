import { useState, useEffect, useMemo } from 'react';
import { PublicKey } from '@solana/web3.js';
import { BN } from '@coral-xyz/anchor';
import { useWallet } from '@/contexts/wallet/WalletContext';
import { useUserRegistry, useInvestor, useDeployedTokens, usePurchaseOrders, useAdminRegistry, useWalletTokenBalances } from '@/hooks/solana';
import { useProgramsSafe } from '@/contexts';
import { Card, CardContent, CardDescription, CardHeader, CardTitle } from '@/components/ui/card';
import { Button } from '@/components/ui/button';
import { Input } from '@/components/ui/input';
import { Label } from '@/components/ui/label';
import { Badge } from '@/components/ui/badge';
import { Alert, AlertDescription } from '@/components/ui/alert';
import { Dialog, DialogContent, DialogDescription, DialogHeader, DialogTitle, DialogTrigger } from '@/components/ui/dialog';
import { KYCRegistrationForm } from '@/components/kyc/KYCRegistrationForm';
import { motion } from 'framer-motion';
import { toast } from 'sonner';
import {
  Shield,
  CheckCircle,
  AlertCircle,
  Loader2,
  Wallet,
  TrendingUp,
  FileCheck,
  DollarSign,
  ShoppingCart,
  ExternalLink,
  RefreshCw
} from 'lucide-react';

export function InvestorDashboard() {
  const { publicKey } = useWallet();
  const { userRegistry } = useUserRegistry();
  const { programs, loading: programsLoading, hasPrograms } = useProgramsSafe();
  const { adminRegistry, loading: adminLoading } = useAdminRegistry();
  const { registerIdentity, isVerified, subscribe, getSubscription, claimTokens } = useInvestor();
  const { tokens: deployedTokens, loading: tokensLoading, refresh: refreshTokens } = useDeployedTokens();
  const { createOrder, orders: purchaseOrders, getOrdersByInvestor } = usePurchaseOrders();
  const {
    tokens: walletTokens,
    loading: walletTokensLoading,
    error: walletTokensError,
    refresh: refreshWalletTokens,
  } = useWalletTokenBalances();

  const walletTokenHoldings = useMemo(
    () =>
      walletTokens.map((token) => {
        const metadata = deployedTokens.find(
          (deployedToken) => deployedToken.mint.toBase58() === token.mint
        );
        return { ...token, metadata };
      }),
    [deployedTokens, walletTokens]
  );

  const [showKYCForm, setShowKYCForm] = useState(false);
  const [verified, setVerified] = useState(false);
  const [loading, setLoading] = useState(false);
  const [error, setError] = useState<string | null>(null);

  const [poolAddress, setPoolAddress] = useState('');
  const [subscriptionAmount, setSubscriptionAmount] = useState('');
  const [subscription, setSubscription] = useState<any>(null);

  // Purchase state
  const [selectedToken, setSelectedToken] = useState<any>(null);
  const [purchaseQuantity, setPurchaseQuantity] = useState('');
  const [showPurchaseDialog, setShowPurchaseDialog] = useState(false);

  // Check if user has completed KYC
  const hasCompletedKYC = userRegistry?.kyc_completed || false;

  const handleKYCComplete = () => {
    setShowKYCForm(false);
    toast.success('KYC completado com sucesso!');
  };

  const handlePurchase = async () => {
    if (!selectedToken || !purchaseQuantity || !publicKey) return;

    // Prevent double-click / double execution
    if (loading) {
      console.log('[InvestorDashboard] Already processing, skipping...');
      return;
    }

    if (!adminRegistry || adminRegistry.authorizedAdmins.length === 0) {
      toast.error('Admin registry não encontrado. Por favor, tente novamente.');
      return;
    }

    try {
      setLoading(true);
      setError(null);

      const quantity = parseFloat(purchaseQuantity);
      const pricePerTokenSOL = 0.01; // 0.01 SOL por token (temporário para devnet)
      const pricePerTokenLamports = Math.floor(pricePerTokenSOL * 1_000_000_000); // Converter para lamports
      const totalSol = quantity * pricePerTokenSOL;

      // Admin vault (primeiro admin autorizado)
      const adminVault = adminRegistry.authorizedAdmins[0];

      // Criar purchase order on-chain
      const { signature, purchaseOrderPda } = await createOrder({
        mint: selectedToken.mint,
        quantity: Math.floor(quantity), // Quantidade em unidades base
        pricePerTokenLamports,
        adminVault,
      });

      toast.success('Purchase Order Criada!', {
        description: `Você pagou ${totalSol.toFixed(4)} SOL. Aguardando aprovação do admin para receber ${quantity} ${selectedToken.symbol}.`,
      });

      console.log('[InvestorDashboard] Purchase order criada:', {
        signature,
        purchaseOrderPda: purchaseOrderPda.toBase58(),
      });

      setShowPurchaseDialog(false);
      setPurchaseQuantity('');
      setSelectedToken(null);
    } catch (err: any) {
      setError(err.message);
      toast.error('Erro ao criar purchase order: ' + err.message);
      console.error('[InvestorDashboard] Erro:', err);
    } finally {
      setLoading(false);
    }
  };

  const handleSubscribe = async () => {
    try {
      setLoading(true);
      setError(null);

      const mint = new PublicKey(poolAddress);
      const amount = new BN(parseFloat(subscriptionAmount) * 10 ** 6);

      const result = await subscribe(mint, amount);
      toast.success('Subscribed successfully!');

      const sub = await getSubscription(mint);
      setSubscription(sub);
    } catch (err: any) {
      setError(err.message);
      toast.error(err.message);
    } finally {
      setLoading(false);
    }
  };

  const handleClaimTokens = async () => {
    if (!subscription) return;

    try {
      setLoading(true);
      setError(null);

      const mint = new PublicKey(poolAddress);
      await claimTokens(mint);
      toast.success('Tokens claimed successfully!');
    } catch (err: any) {
      setError(err.message);
      toast.error(err.message);
    } finally {
      setLoading(false);
    }
  };

  if (!publicKey) {
    return (
      <div className="max-w-4xl mx-auto p-6">
        <Card className="card-institutional">
          <CardHeader className="text-center">
            <Wallet className="h-12 w-12 text-brand-400 mx-auto mb-4" />
            <CardTitle className="text-h2 text-fg-primary">Investor Dashboard</CardTitle>
            <CardDescription className="text-body-1">
              Connect your wallet to access investor features
            </CardDescription>
          </CardHeader>
        </Card>
      </div>
    );
  }

  if (programsLoading || !hasPrograms) {
    return (
      <div className="max-w-4xl mx-auto p-6">
        <Card className="card-institutional">
          <CardContent className="py-12 text-center">
            <Loader2 className="h-12 w-12 text-brand-400 mx-auto mb-4 animate-spin" />
            <p className="text-body-1 text-fg-secondary">Loading programs...</p>
          </CardContent>
        </Card>
      </div>
    );
  }

  // Show KYC form only if explicitly requested
  if (showKYCForm) {
    return <KYCRegistrationForm onComplete={handleKYCComplete} />;
  }

  return (
    <div className="max-w-6xl mx-auto p-6 space-y-8">
      <div className="text-center space-y-2">
        <h1 className="text-display-1 font-semibold text-fg-primary">Investor Dashboard</h1>
        <p className="text-body-1 text-fg-secondary">Manage your investments and participate in offerings</p>
      </div>

      {error && (
        <Alert variant="destructive">
          <AlertCircle className="h-4 w-4" />
          <AlertDescription>{error}</AlertDescription>
        </Alert>
      )}

<<<<<<< HEAD
=======
      {/* KYC Status */}
      <Card className="card-institutional">
        <CardHeader>
          <div className="flex items-center space-x-3">
            <Shield className="h-6 w-6 text-brand-400" />
            <div>
              <CardTitle>KYC Status</CardTitle>
              <CardDescription>Verify your identity to participate</CardDescription>
            </div>
          </div>
        </CardHeader>
        <CardContent>
          <div className="flex items-center justify-between p-4 bg-green-500/10 rounded-lg border border-green-500/20">
            <div className="flex items-center space-x-3">
              <CheckCircle className="h-6 w-6 text-green-400" />
              <div>
                <p className="text-body-1 text-green-400 font-semibold">Verified</p>
                <p className="text-body-2 text-fg-muted">You can participate in offerings</p>
              </div>
            </div>
            <Button
              variant="outline"
              size="sm"
              onClick={() => setShowKYCForm(true)}
            >
              Update KYC
            </Button>
          </div>
        </CardContent>
      </Card>

      {/* Wallet Tokens */}
      <Card className="card-institutional">
        <CardHeader>
          <div className="flex items-center justify-between">
            <div className="flex items-center space-x-3">
              <Wallet className="h-6 w-6 text-brand-400" />
              <div>
                <CardTitle>Seus Tokens</CardTitle>
                <CardDescription>Saldo atual na carteira conectada</CardDescription>
              </div>
            </div>
            <Button
              variant="outline"
              size="sm"
              onClick={refreshWalletTokens}
              disabled={!publicKey || walletTokensLoading}
            >
              <RefreshCw className="h-4 w-4" />
            </Button>
          </div>
        </CardHeader>
        <CardContent>
          {!publicKey ? (
            <div className="text-center py-8">
              <Wallet className="h-10 w-10 text-fg-muted mx-auto mb-2 opacity-50" />
              <p className="text-sm text-fg-muted">
                Conecte sua carteira para visualizar seus tokens SRWA.
              </p>
            </div>
          ) : walletTokensLoading ? (
            <div className="text-center py-8">
              <Loader2 className="h-8 w-8 animate-spin mx-auto text-brand-400" />
              <p className="text-sm text-fg-muted mt-2">Carregando tokens da carteira...</p>
            </div>
          ) : walletTokenHoldings.length === 0 ? (
            <div className="text-center py-8">
              <Wallet className="h-10 w-10 text-fg-muted mx-auto mb-2 opacity-50" />
              <p className="text-sm text-fg-muted">
                Você ainda não possui tokens SRWA na carteira conectada.
              </p>
            </div>
          ) : (
            <div className="space-y-3">
              {walletTokenHoldings.map((token) => {
                const mint = token.mint;
                const mintShort =
                  mint && mint.length > 8 ? `${mint.slice(0, 4)}...${mint.slice(-4)}` : mint || '---';
                const displayName = token.metadata?.name ?? `Token ${mintShort}`;
                const displaySymbol = token.metadata?.symbol ?? mintShort;
                const amountNumber = Number(token.uiAmountString);
                const fractionDigits = Math.min(4, Math.max(0, token.decimals));
                const formattedAmount = Number.isFinite(amountNumber)
                  ? amountNumber.toLocaleString('pt-BR', {
                      minimumFractionDigits: 0,
                      maximumFractionDigits: fractionDigits,
                    })
                  : token.uiAmountString;

                return (
                  <div
                    key={token.accountAddress}
                    className="flex items-center justify-between rounded-lg border border-border bg-muted/20 px-4 py-3"
                  >
                    <div>
                      <p className="text-sm font-semibold text-fg-primary">{displayName}</p>
                      <p className="text-xs text-fg-muted font-mono">
                        {displaySymbol}
                        {token.metadata?.symbol ? ` • ${mintShort}` : ''}
                      </p>
                    </div>
                    <div className="text-right">
                      <p className="text-lg font-semibold text-fg-primary">{formattedAmount}</p>
                      <p className="text-xs text-fg-muted">Quantidade</p>
                    </div>
                  </div>
                );
              })}
            </div>
          )}
          {walletTokensError && (
            <Alert variant="destructive" className="mt-4">
              <AlertCircle className="h-4 w-4" />
              <AlertDescription>{walletTokensError}</AlertDescription>
            </Alert>
          )}
        </CardContent>
      </Card>

>>>>>>> de167cb5
      {/* Available Tokens */}
      {true && (
        <Card className="card-institutional">
          <CardHeader>
            <div className="flex items-center justify-between">
              <div className="flex items-center space-x-3">
                <ShoppingCart className="h-6 w-6 text-brand-400" />
                <div>
                  <CardTitle>Available Tokens</CardTitle>
                  <CardDescription>Compre tokens SRWA com SOL (Devnet POC)</CardDescription>
                </div>
              </div>
              <Button variant="outline" size="sm" onClick={refreshTokens}>
                <RefreshCw className="h-4 w-4" />
              </Button>
            </div>
          </CardHeader>
          <CardContent>
            {tokensLoading ? (
              <div className="text-center py-8">
                <Loader2 className="h-8 w-8 animate-spin mx-auto text-brand-400" />
                <p className="text-sm text-fg-muted mt-2">Carregando tokens...</p>
              </div>
            ) : deployedTokens.length === 0 ? (
              <div className="text-center py-8">
                <ShoppingCart className="h-12 w-12 text-fg-muted mx-auto mb-2 opacity-50" />
                <p className="text-sm text-fg-muted">Nenhum token disponível ainda</p>
              </div>
            ) : (
              <div className="grid gap-4">
                {deployedTokens.map((token) => (
                  <Card key={token.mint.toBase58()} className="hover-lift">
                    <CardContent className="pt-6">
                      <div className="flex items-start justify-between mb-4">
                        <div className="flex-1">
                          <h3 className="text-lg font-semibold text-fg-primary">{token.name}</h3>
                          <p className="text-sm text-fg-muted font-mono">{token.symbol}</p>
                        </div>
                        <Badge variant="outline" className="text-green-400 border-green-500/30 bg-green-500/10">
                          Disponível
                        </Badge>
                      </div>

                      <div className="grid grid-cols-3 gap-4 mb-4">
                        <div>
                          <p className="text-xs text-fg-muted">Yield APY</p>
                          <p className="text-sm font-semibold text-fg-primary">{token.supplyAPY}%</p>
                        </div>
                        <div>
                          <p className="text-xs text-fg-muted">Protocolo</p>
                          <p className="text-sm font-semibold text-fg-primary capitalize">{token.yieldConfig.protocol}</p>
                        </div>
                        <div>
                          <p className="text-xs text-fg-muted">Preço</p>
                          <p className="text-sm font-semibold text-fg-primary">0.01 SOL</p>
                        </div>
                      </div>

                      <div className="flex items-center gap-2">
                        <Button
                          onClick={() => {
                            setSelectedToken(token);
                            setShowPurchaseDialog(true);
                          }}
                          className="flex-1 btn-primary"
                          size="sm"
                        >
                          <ShoppingCart className="mr-2 h-4 w-4" />
                          Comprar
                        </Button>
                        <Button
                          variant="outline"
                          size="sm"
                          asChild
                        >
                          <a
                            href={`https://explorer.solana.com/address/${token.mint.toBase58()}?cluster=devnet`}
                            target="_blank"
                            rel="noopener noreferrer"
                          >
                            <ExternalLink className="h-4 w-4" />
                          </a>
                        </Button>
                      </div>
                    </CardContent>
                  </Card>
                ))}
              </div>
            )}
          </CardContent>
        </Card>
      )}

      {/* Purchase Dialog */}
      <Dialog open={showPurchaseDialog} onOpenChange={setShowPurchaseDialog}>
        <DialogContent>
          <DialogHeader>
            <DialogTitle>Comprar {selectedToken?.symbol}</DialogTitle>
            <DialogDescription>
              Pague com SOL e receba tokens SRWA (POC para Devnet)
            </DialogDescription>
          </DialogHeader>
          <div className="space-y-4">
            <div className="space-y-2">
              <Label>Quantidade de {selectedToken?.symbol}</Label>
              <Input
                type="number"
                placeholder="100"
                value={purchaseQuantity}
                onChange={(e) => setPurchaseQuantity(e.target.value)}
              />
            </div>

            {purchaseQuantity && (
              <div className="p-3 bg-muted/30 rounded-lg">
                <div className="flex justify-between text-sm">
                  <span className="text-fg-muted">Total a pagar:</span>
                  <span className="font-semibold text-fg-primary">
                    {(parseFloat(purchaseQuantity) * 0.01).toFixed(4)} SOL
                  </span>
                </div>
              </div>
            )}

            <Alert>
              <AlertCircle className="h-4 w-4" />
              <AlertDescription className="text-xs">
                Você está pagando SOL para o admin. Os tokens {selectedToken?.symbol} serão
                enviados para sua carteira pelo admin em breve.
              </AlertDescription>
            </Alert>

            <div className="flex gap-2">
              <Button
                variant="outline"
                className="flex-1"
                onClick={() => setShowPurchaseDialog(false)}
              >
                Cancelar
              </Button>
              <Button
                className="flex-1 btn-primary"
                onClick={handlePurchase}
                disabled={loading || !purchaseQuantity}
              >
                {loading ? (
                  <>
                    <Loader2 className="mr-2 h-4 w-4 animate-spin" />
                    Processando...
                  </>
                ) : (
                  `Pagar ${(parseFloat(purchaseQuantity || '0') * 0.01).toFixed(4)} SOL`
                )}
              </Button>
            </div>
          </div>
        </DialogContent>
      </Dialog>

      {/* Subscribe (método antigo com pool) */}
      {hasCompletedKYC && false && (
        <Card className="card-institutional">
          <CardHeader>
            <div className="flex items-center space-x-3">
              <DollarSign className="h-6 w-6 text-brand-400" />
              <div>
                <CardTitle>Subscribe to Offering</CardTitle>
                <CardDescription>Commit capital to a token offering</CardDescription>
              </div>
            </div>
          </CardHeader>
          <CardContent className="space-y-4">
            <div className="space-y-2">
              <Label>Token Mint Address</Label>
              <Input
                placeholder="Enter token mint public key"
                value={poolAddress}
                onChange={(e) => setPoolAddress(e.target.value)}
              />
            </div>

            <div className="space-y-2">
              <Label>Amount (USDC)</Label>
              <Input
                type="number"
                placeholder="1000"
                value={subscriptionAmount}
                onChange={(e) => setSubscriptionAmount(e.target.value)}
              />
            </div>

            <Button
              onClick={handleSubscribe}
              disabled={loading || !poolAddress || !subscriptionAmount}
              className="w-full btn-primary"
            >
              {loading ? (
                <>
                  <Loader2 className="mr-2 h-4 w-4 animate-spin" />
                  Subscribing...
                </>
              ) : (
                <>
                  <TrendingUp className="mr-2 h-4 w-4" />
                  Subscribe
                </>
              )}
            </Button>
          </CardContent>
        </Card>
      )}

      {/* Subscription Status */}
      {subscription && (
        <Card className="card-institutional">
          <CardHeader>
            <div className="flex items-center space-x-3">
              <FileCheck className="h-6 w-6 text-brand-400" />
              <div>
                <CardTitle>Your Subscription</CardTitle>
                <CardDescription>Manage your commitment</CardDescription>
              </div>
            </div>
          </CardHeader>
          <CardContent className="space-y-4">
            <div className="grid grid-cols-2 gap-4">
              <div>
                <p className="text-micro text-fg-muted">Amount</p>
                <p className="text-h3 text-fg-primary">{subscription.amount.toString()} USDC</p>
              </div>
              <div>
                <p className="text-micro text-fg-muted">Status</p>
                <Badge variant={subscription.claimed ? 'default' : 'outline'}>
                  {subscription.claimed ? 'Claimed' : 'Pending'}
                </Badge>
              </div>
            </div>

            {!subscription.claimed && (
              <Button onClick={handleClaimTokens} disabled={loading} className="w-full btn-primary">
                {loading ? (
                  <>
                    <Loader2 className="mr-2 h-4 w-4 animate-spin" />
                    Claiming...
                  </>
                ) : (
                  'Claim Tokens'
                )}
              </Button>
            )}
          </CardContent>
        </Card>
      )}
    </div>
  );
}<|MERGE_RESOLUTION|>--- conflicted
+++ resolved
@@ -218,128 +218,6 @@
         </Alert>
       )}
 
-<<<<<<< HEAD
-=======
-      {/* KYC Status */}
-      <Card className="card-institutional">
-        <CardHeader>
-          <div className="flex items-center space-x-3">
-            <Shield className="h-6 w-6 text-brand-400" />
-            <div>
-              <CardTitle>KYC Status</CardTitle>
-              <CardDescription>Verify your identity to participate</CardDescription>
-            </div>
-          </div>
-        </CardHeader>
-        <CardContent>
-          <div className="flex items-center justify-between p-4 bg-green-500/10 rounded-lg border border-green-500/20">
-            <div className="flex items-center space-x-3">
-              <CheckCircle className="h-6 w-6 text-green-400" />
-              <div>
-                <p className="text-body-1 text-green-400 font-semibold">Verified</p>
-                <p className="text-body-2 text-fg-muted">You can participate in offerings</p>
-              </div>
-            </div>
-            <Button
-              variant="outline"
-              size="sm"
-              onClick={() => setShowKYCForm(true)}
-            >
-              Update KYC
-            </Button>
-          </div>
-        </CardContent>
-      </Card>
-
-      {/* Wallet Tokens */}
-      <Card className="card-institutional">
-        <CardHeader>
-          <div className="flex items-center justify-between">
-            <div className="flex items-center space-x-3">
-              <Wallet className="h-6 w-6 text-brand-400" />
-              <div>
-                <CardTitle>Seus Tokens</CardTitle>
-                <CardDescription>Saldo atual na carteira conectada</CardDescription>
-              </div>
-            </div>
-            <Button
-              variant="outline"
-              size="sm"
-              onClick={refreshWalletTokens}
-              disabled={!publicKey || walletTokensLoading}
-            >
-              <RefreshCw className="h-4 w-4" />
-            </Button>
-          </div>
-        </CardHeader>
-        <CardContent>
-          {!publicKey ? (
-            <div className="text-center py-8">
-              <Wallet className="h-10 w-10 text-fg-muted mx-auto mb-2 opacity-50" />
-              <p className="text-sm text-fg-muted">
-                Conecte sua carteira para visualizar seus tokens SRWA.
-              </p>
-            </div>
-          ) : walletTokensLoading ? (
-            <div className="text-center py-8">
-              <Loader2 className="h-8 w-8 animate-spin mx-auto text-brand-400" />
-              <p className="text-sm text-fg-muted mt-2">Carregando tokens da carteira...</p>
-            </div>
-          ) : walletTokenHoldings.length === 0 ? (
-            <div className="text-center py-8">
-              <Wallet className="h-10 w-10 text-fg-muted mx-auto mb-2 opacity-50" />
-              <p className="text-sm text-fg-muted">
-                Você ainda não possui tokens SRWA na carteira conectada.
-              </p>
-            </div>
-          ) : (
-            <div className="space-y-3">
-              {walletTokenHoldings.map((token) => {
-                const mint = token.mint;
-                const mintShort =
-                  mint && mint.length > 8 ? `${mint.slice(0, 4)}...${mint.slice(-4)}` : mint || '---';
-                const displayName = token.metadata?.name ?? `Token ${mintShort}`;
-                const displaySymbol = token.metadata?.symbol ?? mintShort;
-                const amountNumber = Number(token.uiAmountString);
-                const fractionDigits = Math.min(4, Math.max(0, token.decimals));
-                const formattedAmount = Number.isFinite(amountNumber)
-                  ? amountNumber.toLocaleString('pt-BR', {
-                      minimumFractionDigits: 0,
-                      maximumFractionDigits: fractionDigits,
-                    })
-                  : token.uiAmountString;
-
-                return (
-                  <div
-                    key={token.accountAddress}
-                    className="flex items-center justify-between rounded-lg border border-border bg-muted/20 px-4 py-3"
-                  >
-                    <div>
-                      <p className="text-sm font-semibold text-fg-primary">{displayName}</p>
-                      <p className="text-xs text-fg-muted font-mono">
-                        {displaySymbol}
-                        {token.metadata?.symbol ? ` • ${mintShort}` : ''}
-                      </p>
-                    </div>
-                    <div className="text-right">
-                      <p className="text-lg font-semibold text-fg-primary">{formattedAmount}</p>
-                      <p className="text-xs text-fg-muted">Quantidade</p>
-                    </div>
-                  </div>
-                );
-              })}
-            </div>
-          )}
-          {walletTokensError && (
-            <Alert variant="destructive" className="mt-4">
-              <AlertCircle className="h-4 w-4" />
-              <AlertDescription>{walletTokensError}</AlertDescription>
-            </Alert>
-          )}
-        </CardContent>
-      </Card>
-
->>>>>>> de167cb5
       {/* Available Tokens */}
       {true && (
         <Card className="card-institutional">
