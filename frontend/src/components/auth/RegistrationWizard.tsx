--- conflicted
+++ resolved
@@ -77,7 +77,7 @@
 
     // Check if wallet is connected
     if (!wallet.connected || !wallet.publicKey) {
-      toast.error('Conecte sua wallet primeiro');
+      toast.error('Please connect your wallet first');
       return;
     }
 
@@ -317,7 +317,6 @@
       </div>
 
       <div className="flex justify-center">
-<<<<<<< HEAD
         <motion.div
           whileHover={{ scale: 1.05 }}
           whileTap={{ scale: 0.95 }}
@@ -326,7 +325,7 @@
           <Button
             size="lg"
             onClick={handleRegister}
-            disabled={!selectedRole || isRegistering}
+            disabled={!selectedRole || isRegistering || !wallet.connected}
             className="min-w-[200px] bg-gradient-to-r from-purple-600 via-purple-500 to-orange-500 hover:from-purple-500 hover:via-orange-500 hover:to-orange-400 shadow-lg shadow-purple-500/30 hover:shadow-orange-500/50 hover:shadow-2xl border-2 border-purple-500/30 transition-all duration-300 text-white font-bold"
           >
             {isRegistering ? (
@@ -334,32 +333,15 @@
                 <Loader2 className="mr-2 h-4 w-4 animate-spin" />
                 Registering...
               </>
+            ) : !wallet.connected ? (
+              'Connect Your Wallet'
+            ) : !selectedRole ? (
+              'Select Account Type'
             ) : (
               'Confirm Registration'
             )}
           </Button>
         </motion.div>
-=======
-        <Button
-          size="lg"
-          onClick={handleRegister}
-          disabled={!selectedRole || isRegistering || !wallet.connected}
-          className="min-w-[200px]"
-        >
-          {isRegistering ? (
-            <>
-              <Loader2 className="mr-2 h-4 w-4 animate-spin" />
-              Registrando...
-            </>
-          ) : !wallet.connected ? (
-            'Conecte sua Wallet'
-          ) : !selectedRole ? (
-            'Selecione um Tipo'
-          ) : (
-            'Confirmar Registro'
-          )}
-        </Button>
->>>>>>> 1d718f1d
       </div>
 
       {selectedRole && !isRegistering && (
