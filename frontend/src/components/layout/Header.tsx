--- conflicted
+++ resolved
@@ -1,29 +1,17 @@
-<<<<<<< HEAD
 import { useState, useEffect, useMemo, type MouseEvent } from "react";
 import { Link } from "react-router-dom";
-=======
-import { useState, useEffect, type MouseEvent } from "react";
-import { Link, useLocation } from "react-router-dom";
->>>>>>> 25e52194
 import { Button } from "@/components/ui/button";
 import { Menu, X, Plus, Shield, Building2 } from "lucide-react";
 import { SolanaWalletButton } from "@/components/wallet/SolanaWalletButton";
-<<<<<<< HEAD
 import { ROUTES, SRWA_ROUTES } from "@/lib/constants";
-=======
-import { ROUTES, ISSUER_ROUTES, ADMIN_ROUTES } from "@/lib/constants/routes";
->>>>>>> 25e52194
 import { FEATURES } from "@/lib/constants/features";
 import Logo from "@/assets/logo.png";
 import SRWALetters from "@/assets/srwa_letters.png";
 import { AnimatePresence, motion } from "framer-motion";
 import { useUserRegistry } from "@/hooks/solana";
 import { UserRole } from "@/types/srwa-contracts";
-<<<<<<< HEAD
 import { useWallet } from "@/contexts/wallet/WalletContext";
-=======
 import { cn } from "@/lib/utils";
->>>>>>> 25e52194
 
 interface HeaderProps {
   disableDashboardLink?: boolean;
@@ -36,7 +24,6 @@
   const [isVisible, setIsVisible] = useState(true);
   const [lastScrollY, setLastScrollY] = useState(0);
   const { userRegistry } = useUserRegistry();
-<<<<<<< HEAD
   const { connected } = useWallet();
 
   const roleNavItems = useMemo(() => {
@@ -70,16 +57,6 @@
   }, [userRegistry]);
 
   const shouldShowRegister = connected && !userRegistry;
-=======
-
-  // Helper function to check if route is active
-  const isActive = (path: string) => {
-    if (path === ROUTES.HOME) {
-      return location.pathname === path;
-    }
-    return location.pathname.startsWith(path);
-  };
->>>>>>> 25e52194
 
   useEffect(() => {
     const controlNavbar = () => {
